﻿module Fast
open Fable.Core
open CommonTypes
open Helpers
open SimulatorTypes
open SynchronousUtils
open NumberHelpers

//------------------------------------------------------------------------------//
//-----------------------------Fast Simulation----------------------------------//
//------------------------------------------------------------------------------//

<<<<<<< HEAD
=======
//-------------------EXPERIMENTAL - new data structure to replace WireData------//

let fastBit (n: uint32) =
#if ASSERTS
    assertThat (n < 2u) (sprintf "Can't convert %d to a single bit FastData" n)
#endif
    { Dat = Word n; Width = 1}

let rec bitsToInt (lst: Bit list) =
    match lst with
    | [] -> 0u
    | x :: rest ->
        (if x = Zero then 0u else 1u) * 2u
        + bitsToInt rest

let rec bitsToBig (lst: Bit list) =
    match lst with
    | [] -> bigint 0
    | x :: rest ->
        (if x = Zero then bigint 0 else bigint 1)
        * bigint 2
        + bitsToBig rest

/// convert Wiredata to FastData equivalent
let rec wireToFast (wd: WireData) =
    let n = wd.Length
    let dat = 
        if n <= 32 then
            Word (bitsToInt wd)
        else 
            BigWord (bitsToBig wd)
    { Dat = dat; Width = n}

/// convert FastData to WireData equivalent
let rec fastToWire (f: FastData) =
    match f.Dat with
    | Word x ->
        [ 0 .. f.Width - 1 ]
        |> List.map
            (fun n ->
                if (x &&& (1u <<< n)) = 0u then
                    Zero
                else
                    One)
    | BigWord x ->
        [ 0 .. f.Width - 1 ]
        |> List.map
            (fun n ->
                if (x &&& (bigint 1 <<< n)) = bigint 0 then
                    Zero
                else
                    One)


/// Extract bit field (msb:lsb) from f. Bits are numbered little-endian from 0.
/// Note that for a single bit result the un-normalised version is used, so it will
/// be compatible with fast implementation of boolean logic.
let getBits (msb: int) (lsb: int) (f: FastData) =
#if ASSERTS
    assertThat
        (msb <= f.Width - 1 && lsb <= msb && lsb >= 0)
        (sprintf "Bits selected out of range (%d:%d) from %A" msb lsb f)
#endif
    match f.Dat with
    | Word x ->
        let bits = (x >>> lsb) % (1u <<< (msb + 1))
        {Dat = Word bits; Width = f.Width}
    | BigWord x ->
        let bits = (x >>> lsb) % (bigint 1 <<< (msb + 1))
        let dat =
            if f.Width <= 32 then
                Word(uint32 bits)
            else
                BigWord bits
        { Dat = dat; Width = msb - lsb + 1}

let appendBits (fMS: FastData) (fLS: FastData) : FastData =
    let ms = fMS.Dat
    let ls = fMS.Dat
    let w = fMS.Width + fLS.Width
    let dat = 
        match ms, ls with
        | Word x1, Word x2 when w <= 32 -> Word((x1 <<< fLS.Width) + x2)
        | Word x1, Word x2 -> BigWord((bigint x1 <<< fLS.Width) + bigint x2)
        | _ -> BigWord((fMS.GetBigInt <<< fLS.Width) ||| fLS.GetBigInt)
    {Dat=dat;Width=w}
>>>>>>> 3d820f59


//------------------------------------------------------------------------------//
// ----------Subfunctions used by fastReduce to evaluate a component-----------//
//------------------------------------------------------------------------------//

let inline assertThat cond msg = 
    if not cond
    then failwithf "what? assert failed: %s" msg

<<<<<<< HEAD
/// Assert that the FData only contain a single bit, and return such bit.
let inline extractBit (fd: FData) : uint32 =
#if DEBUG
    assertThat (fd.Width = 1)
    <| sprintf "extractBit called with wireData: %A" fd
=======
/// Assert that the wireData only contain a single bit, and return such bit.
let inline extractBit (wireData: WireData) : Bit =
#if ASSERTS
    assertThat (wireData.Length = 1)
    <| sprintf "extractBit called with wireData: %A" wireData 
>>>>>>> 3d820f59
#endif
    match fd.Dat with | Word n -> n | BigWord _ -> failwithf "Can't extract 1 bit from BigWord data {wireData}"

let inline packBit (bit: uint32) : FData = if bit = 0u then {Dat=Word 0u; Width = 1} else {Dat = Word 1u; Width = 1}


/// Read the content of the memory at the specified address.
let private readMemory (mem: Memory1) (address: FData) : FData =
    let intAddr = convertFastDataToInt64 address
    let outDataInt = Helpers.getMemData (int64 intAddr) mem
    convertInt64ToFastData mem.WordWidth outDataInt

/// Write the content of the memory at the specified address.
let private writeMemory (mem: Memory1) (address: FastData) (data: FastData) : Memory1 =
    let intAddr = int64 <| convertFastDataToInt64 address
    let intData = int64 <| convertFastDataToInt64 data

    { mem with
          Data = Map.add intAddr intData mem.Data }

let private getRamStateMemory numSteps step (state: StepArray<SimulationComponentState> option) memory : Memory1 =
    match state, numSteps with
    | _, 1 -> memory
    | Some arr, _ ->
        match arr.Step.[step] with
        | RamState memory -> memory
        | _ -> failwithf "What? getRamStateMemory called with invalid state"
    | _ -> failwithf "what? getRamStateMemory called with an invalid state: %A" state

let getRomStateMemory comp =
    match comp.FType with
    | ROM memory
    | AsyncROM memory -> memory
    | _ -> failwithf "What? getRomStateMemory called with invalid state"


let inline private bitNot bit = bit ^^^ 1u

let inline private bitAnd bit0 bit1 = bit0 &&& bit1


let inline private bitOr bit0 bit1 = bit0 ||| bit1


let inline private bitXor bit0 bit1 = bit0 ^^^ bit1


let inline private bitNand bit0 bit1 = bitAnd bit0 bit1 |> bitNot

let inline private bitNor bit0 bit1 = bitOr bit0 bit1 |> bitNot

let inline private bitXnor bit0 bit1 = bitXor bit0 bit1 |> bitNot




//---------------------------------------------------------------------------------------//
// ------------------------------MAIN COMPONENT SIMULATION FUNCTION----------------------//
//---------------------------------------------------------------------------------------//


/// Given a component, compute its outputs from its inputs, which must already be evaluated.
/// Outputs and inputs are both contained as time sequences in arrays. This function will calculate
/// simStep outputs from 9previously calculated) simStep outputs and clocked (simStep-1) outputs.
/// Memory has state separate from simStep-1 output, for this the state is recalculated.
let fastReduce (maxArraySize: int) (numStep: int) (comp: FastComponent) : Unit =
    let componentType = comp.FType

    //printfn "Reducing %A...%A %A (step %d)"  comp.FType comp.ShortId comp.FullName simStep
    let n = comp.InputLinks.Length

    let simStep = numStep % maxArraySize 
    let simStepOld = if simStep = 0 then maxArraySize - 1 else simStep - 1


    ///  get data feom input i of component
    let inline ins i =
#if ASSERTS
        assertThat (i < n) (sprintf "What? Invalid input port (%d:step%d) used by %s:%s (%A) reducer with %d Ins"
                                    i simStep comp.FullName comp.ShortId  componentType n)
#endif
        let fd = comp.InputLinks.[i].Step.[simStep]
<<<<<<< HEAD
=======
#if ASSERTS
        assertThat (fd <> []) (sprintf "What? Invalid data %A  found in input port (%d:step%d) used by %s:%s (%A) reducer"
                                    fd i simStep comp.FullName comp.ShortId componentType)
#endif
>>>>>>> 3d820f59
        fd

    /// get last cycle data from output i (for clocked components)
    let inline getLastCycleOut n =
        let fd =
            match comp.OutputWidth.[n], numStep with
            | None, _ -> failwithf "Can't reduce %A (%A) because outputwidth is not known" comp.FullName comp.FType
            | Some w, 0 -> if w < 33 then {Dat=Word 0u; Width = w} else {Dat =BigWord (bigint 0); Width = w}
            | Some w, _ -> comp.Outputs.[n].Step.[simStepOld]
<<<<<<< HEAD
=======
#if ASSERTS
        assertThat (fd <> [])
        <| sprintf "Bad data ([]) returned from getLstCycleOut n=%A, t=%A, id=%A " n simStep comp.ShortId
#endif
>>>>>>> 3d820f59
        fd

    /// get last cycle data from output i for component
    let inline insOld i = 
#if ASSERTS
        assertThat
            (i < n)
            (sprintf
                "What? Invalid input port (%d:step%d) used by %s (%A) reducer with %d Ins"
                i
                simStep
                comp.FullName
                componentType
                n)
#endif

        let fd =
            comp.GetInput(simStepOld) (InputPortNumber i) 
<<<<<<< HEAD
=======
#if ASSERTS
        assertThat
            (fd <> [])
            (sprintf
                "What? Invalid data %A  found in input port (%d:step%d) used by %s (%A) reducer"
                fd
                i
                simStep
                comp.FullName
                componentType)
#endif

>>>>>>> 3d820f59
        fd

    /// Write current step output data for output port 0
    let inline put0 fd =
        comp.PutOutput(simStep) (OutputPortNumber 0) fd

    /// Write current step output data for output port 1
    let inline put1 fd =
        comp.PutOutput(simStep) (OutputPortNumber 1) fd

    /// Write current step output data for output port 2
    let inline put2 fd =
        comp.PutOutput(simStep) (OutputPortNumber 2) fd
    
    /// Write current step output data for output port 3
    let inline put3 fd =
        comp.PutOutput(simStep) (OutputPortNumber 3) fd
    
    /// Write current step output data for output port 4
    let inline put4 fd =
        comp.PutOutput(simStep) (OutputPortNumber 4) fd

    /// Write current State (used only for RAMs, DFFs and registers use previous cycle output as state)
    let inline putState state =
        match comp.State with
        | None -> failwithf "Attempt to put state into component %s without state array" comp.FullName
        | Some stateArr -> stateArr.Step.[simStep] <- state

    let inline putW num w = comp.OutputWidth.[num] <- Some w

    /// implement a binary combinational operation
    let inline getBinaryGateReducer (op: uint32 ->uint32 -> uint32) : Unit =
        let bit0 = (ins 0).GetQUint32
        let bit1 = (ins 1).GetQUint32
        put0 <| {Width=1; Dat = Word (op bit1 bit0)}

    /// Error checking (not required in production code) check widths are consistent
    let inline checkWidth width (bits: FData) = 
#if ASSERTS
        assertThat
            (bits.Width = width)
            (sprintf
                "Input node reducer for (%A:%A - STEP %d) received wrong number of bits: expected %d but got %d"
                comp.FullName
                comp.FType
                simStep
                width
                bits.Width)
#else
        ()
#endif

    // reduce the component in this match
    match componentType with
    | ROM _ | RAM _ | AsyncROM _ -> 
        failwithf "What? Legacy RAM component types should never occur"
    | Input width ->
        if comp.Active then
            let bits = ins 0
            //printfn "Got input 0 = %A Links=<%A> len=%d" bits comp.InputLinks comp.InputLinks.Length
            checkWidth width bits
            //printfn "output array = %A" comp.Outputs
            put0 bits
    //printfn "Finished!"

    | Constant1 (width, cVal,_) | Constant (width,cVal)->
        put0
        <| convertInt64ToFastData width cVal
    | Output width ->
        let bits = ins 0
        //printfn "In output bits=%A, ins = %A" bits comp.InputLinks
        checkWidth width bits
        put0 bits
    | Viewer width ->
        let bits = ins 0
        //printfn "In output bits=%A, ins = %A" bits comp.InputLinks
        checkWidth width bits
        put0 bits

    | IOLabel ->
        let bits = ins 0
        //let bits = comp.InputLinks.[0].[simStep]
        //printfn "Reducing IOLabel %A" comp.SimComponent.Label
        put0 bits
    | Not ->
        let bit = extractBit (ins 0)
        put0 <| packBit (bitNot bit)
    | BusSelection (width, lsb) ->
        let bits = ins 0
#if ASSERTS
        assertThat
            (bits.Width >= width + lsb)
            (sprintf "Bus Selection received too few bits: expected at least %d but got %d" (width + lsb) bits.Width)
#endif
        let outBits = getBits (lsb + width - 1) lsb bits
        put0 outBits
    | BusCompare (width, compareVal) ->
        //printfn "Reducing compare %A" comp.SimComponent.Label
        let bits = ins 0
#if ASSERTS
        assertThat
            (bits.Width = width)
            ($"Bus Compare {comp.FullName} received wrong number of bits: expecting  {width} but got {bits.Width}")
#endif
        let inputNum = convertFastDataToInt bits

        let outNum : FData =
            if inputNum = compareVal then 1u else 0u
            |> packBit


        put0 outNum
    | And -> getBinaryGateReducer bitAnd
    | Or -> getBinaryGateReducer bitOr
    | Xor -> getBinaryGateReducer bitXor
    | Nand -> getBinaryGateReducer bitNand
    | Nor -> getBinaryGateReducer bitNor
    | Xnor -> getBinaryGateReducer bitXnor
    | Mux2 ->
        let bits0, bits1, bitSelect = ins 0, ins 1, ins 2
<<<<<<< HEAD
#if DEBUG
        assertThat (bits0.Width = bits1.Width)
=======
#if ASSERTS
        assertThat (bits0.Length = bits1.Length)
>>>>>>> 3d820f59
        <| sprintf "Mux2 %s received two inputs with different widths: (%A) <> (%A)" comp.FullName bits0 bits1
#endif
        let out =
            if (extractBit bitSelect) = 0u then
                bits0
            else
                bits1

        put0 out
        putW 0 bits0.Width
    | Demux2 ->
        let bitsIn, bitSelect = ins 0, ins 1
        let zeros = convertIntToFastData bitsIn.Width 0u

        let out0, out1 =
            if (extractBit bitSelect) = 0u then
                bitsIn, zeros
            else
                zeros, bitsIn

        let w = bitsIn.Width
        put0 out0
        put1 out1
        putW 0 w
        putW 1 w
    | NbitsAdder numberOfBits ->
        let cin, A, B = ins 0, ins 1, ins 2

        let sum, cout =
            let cin = convertFastDataToInt cin
            let w = A.Width
            match A.Dat, B.Dat with
            | BigWord a, BigWord b ->
                let sumInt = if cin = 0u then a + b else a + b + bigint 1
                let sum = getBits (w-1) 0 {Dat = BigWord sumInt; Width = w}
                let cout = if (sumInt >>> w) = bigint 0 then 0u else 1u
                sum, packBit cout
            | Word a, Word b ->
                let sumInt = uint64 a + uint64 b + uint64 cin
                let cout = uint32 (sumInt >>> 32)
                let sum = convertIntToFastData w (uint32 sumInt)
                sum, packBit cout
            | a, b -> failwithf $"Inconsistent inputs to NBitsAdder A={a},{A}; B={b},{B}"

        put0 sum
        put1 cout
    | NbitsXor numberOfBits ->
        let A, B = ins 0, ins 1

        let outVal =
            [ A; B ]
            |> List.map convertFastDataToInt
            |> (function
            | [ A; B ] -> A ^^^ B
            | _ -> failwithf "What? impossible!")
            |> convertIntToFastData (numberOfBits)

        put0 outVal
    | Decode4 ->
        let select, data = ins 0, ins 1
        let selN = convertFastDataToInt select |> int
        let dataN = convertFastDataToInt data |> int

        let outs =
            [| 0 .. 3 |]
            |> Array.map
                (fun n ->
                    let outBit = if n = selN then dataN else 0
                    convertIntToFastData 1 (uint32 outBit))

        put0 outs.[0]
        put1 outs.[1]
        put2 outs.[2]
        put3 outs.[3]

    | Custom c ->
        // Custom components are removed
        failwithf "what? Custom components are removed before the fast simulation: %A" c
    | MergeWires ->
        let bits0, bits1 = ins 0, ins 1
        // Little endian, bits coming from the top wire are the least
        // significant.
        let wOut = bits0.Width + bits1.Width
        let outBits =
            if wOut <= 32 then
                match bits0.Dat, bits1.Dat with
                | Word b0, Word b1 ->
                    (b1 <<< bits0.Width) ||| b0
                    |> (fun n -> convertIntToFastData wOut n)
                | _ -> failwithf $"inconsistent merge widths: {bits0},{bits1}"
            else
                let b0 = convertFastDataToBigint bits0
                let b1 = convertFastDataToBigint bits1
                (b1 <<< bits0.Width) ||| b0
                |> convertBigintToFastData wOut                
        put0 outBits
        putW 0 outBits.Width
    | SplitWire topWireWidth ->
        let bits = ins 0
<<<<<<< HEAD
#if DEBUG
        assertThat (bits.Width >= topWireWidth + 1)
        <| sprintf "SplitWire received too little bits: expected at least %d but got %d" (topWireWidth + 1) bits.Width
=======
#if ASSERTS
        assertThat (bits.Length >= topWireWidth + 1)
        <| sprintf "SplitWire received too little bits: expected at least %d but got %d" (topWireWidth + 1) bits.Length
>>>>>>> 3d820f59
#endif
        let bits0, bits1 =
                let bits1 = getBits (bits.Width - 1) topWireWidth bits
                let bits0 = getBits (topWireWidth-1) 0 bits
                bits0, bits1

            
        // Little endian, bits leaving from the top wire are the least
        // significant.
        put0 bits0
        put1 bits1
        putW 1 bits1.Width
    | DFF ->
        let d = extractBit (insOld 0)
        put0 (packBit d)
    | DFFE ->
        let d, en =
            extractBit (insOld 0), extractBit (insOld 1)

        if en = 1u then
            put0 <| packBit d
        else
            put0 (getLastCycleOut 0)

    | Register width ->
        let bits = insOld 0
<<<<<<< HEAD
#if DEBUG
        assertThat (bits.Width = width)
        <| sprintf "Register received data with wrong width: expected %d but got %A" width bits.Width
=======
#if ASSERTS
        assertThat (bits.Length = width)
        <| sprintf "Register received data with wrong width: expected %d but got %A" width bits.Length
>>>>>>> 3d820f59
#endif
        put0 bits

    | RegisterE width ->
        let bits, enable = insOld 0, insOld 1
<<<<<<< HEAD
#if DEBUG
        assertThat (bits.Width = width)
        <| sprintf "RegisterE received data with wrong width: expected %d but got %A" width bits.Width
=======
#if ASSERTS
        assertThat (bits.Length = width)
        <| sprintf "RegisterE received data with wrong width: expected %d but got %A" width bits.Length
>>>>>>> 3d820f59
#endif
        if (extractBit enable = 1u) then
            put0 bits
        else
            put0 (getLastCycleOut 0)
    | AsyncROM1 mem -> // Asynchronous ROM.
        let addr = ins 0
<<<<<<< HEAD
#if DEBUG
        assertThat (addr.Width = mem.AddressWidth)
=======
#if ASSERTS
        assertThat (addr.Length = mem.AddressWidth)
>>>>>>> 3d820f59
        <| sprintf "ROM received address with wrong width: expected %d but got %A" mem.AddressWidth addr
#endif
        let outData = readMemory mem addr
        put0 outData
    | ROM1 mem -> // Synchronous ROM.
        let addr = insOld 0
<<<<<<< HEAD
#if DEBUG
        assertThat (addr.Width = mem.AddressWidth)
=======
#if ASSERTS
        assertThat (addr.Length = mem.AddressWidth)
>>>>>>> 3d820f59
        <| sprintf "ROM received address with wrong width: expected %d but got %A" mem.AddressWidth addr
#endif
        let outData = readMemory mem addr
        put0 outData
    | RAM1 memory ->
        let mem =
            getRamStateMemory numStep (simStepOld) comp.State memory

        let address = insOld 0
<<<<<<< HEAD
#if DEBUG
        assertThat (address.Width = mem.AddressWidth)
        <| sprintf "RAM received address with wrong width: expected %d but got %A" mem.AddressWidth address
#endif
        let dataIn = insOld 1
#if DEBUG
        assertThat (dataIn.Width = mem.WordWidth)
=======
#if ASSERTS
        assertThat (address.Length = mem.AddressWidth)
        <| sprintf "RAM received address with wrong width: expected %d but got %A" mem.AddressWidth address
#endif
        let dataIn = insOld 1
#if ASSERTS
        assertThat (dataIn.Length = mem.WordWidth)
>>>>>>> 3d820f59
        <| sprintf "RAM received data-in with wrong width: expected %d but got %A" mem.WordWidth dataIn
#endif
        let write = extractBit (insOld 2)
        // If write flag is on, write the memory content.
        let mem, dataOut =
            match write with
            | 0u ->
                // Read memory address and return memory unchanged.
                mem, readMemory mem address
            | 1u ->
                // Update memory and return old content.
                // NB - this was previously new content - but that is inconsistent and less useful.
                writeMemory mem address dataIn, readMemory mem address

        putState (RamState mem)
        put0 dataOut


//------------------------------------------------------------------------------//
//-----------------------------Fast Simulation----------------------------------//
//------------------------------------------------------------------------------//

let private makeStepArray (arr: 'T array) : StepArray<'T> = { Step = arr }

let private emptyGather =
    { Labels = Map.empty
      Simulation = Map.empty
      CustomInputCompLinks = Map.empty
      CustomOutputCompLinks = Map.empty
      CustomOutputLookup = Map.empty
      AllComps = Map.empty }

let emptyFastSimulation () =
    { ClockTick = 0
      MaxStepNum = -1 // this must be over-written
      MaxArraySize = 600 // must be larger than max number of wavesim clocks
      FGlobalInputComps = Array.empty
      FConstantComps = Array.empty
      FClockedComps = Array.empty
      FOrderedComps = Array.empty
      FIOActive = Map.empty
      FIOLinks = []
      FComps = Map.empty
      FSComps = Map.empty
      FCustomOutputCompLookup = Map.empty
      G = emptyGather }

let private getPathIds (cid, ap) =
    let rec getPath ap =
        match ap with
        | [] -> []
        | cid :: rest -> (cid, List.rev rest) :: getPath rest

    getPath (List.rev ap) |> List.rev


let private getFid (cid: ComponentId) (ap: ComponentId list) =
    let ff (ComponentId Id) = Id
    (cid, ap)


let private getPortNumbers (sc: SimulationComponent) =
    let ins =
        match sc.Type with
        | Constant1 _ -> 0
        | Input _
        | Output _
        | Viewer _ 
        | BusSelection _
        | BusCompare _
        | Not
        | DFF
        | Register _
        | IOLabel
        | SplitWire _ -> 1
        | Mux2 _
        | NbitsAdder _ -> 3
        | ROM1 _
        | AsyncROM1 _ -> 1
        | _ -> 2

    let outs =
        match sc.Type with
        | Decode4 -> 4
        | NbitsAdder _
        | SplitWire _
        | Demux2 _ -> 2
        | _ -> 1

    ins, outs

let private getOutputWidths (sc: SimulationComponent) (wa: int option array) =

    let putW0 w = wa.[0] <- Some w
    let putW1 w = wa.[1] <- Some w
    let putW2 w = wa.[2] <- Some w
    let putW3 w = wa.[3] <- Some w

    match sc.Type with
    | ROM _ | RAM _ | AsyncROM _ -> 
        failwithf "What? Legacy RAM component types should never occur"
    | Input w
    | Output w
    | Viewer w
    | Register w
    | RegisterE w
    | SplitWire w
    | BusSelection (w, _)
    | Constant1 (w, _,_)
    | Constant (w,_)
    | NbitsXor w -> putW0 w
    | NbitsAdder w ->
        putW0 w
        putW1 1
    | Not
    | And
    | Or
    | Xor
    | Nand
    | Nor
    | Xnor
    | BusCompare _ -> putW0 1
    | AsyncROM1 mem
    | ROM1 mem
    | RAM1 mem -> putW0 mem.WordWidth
    | Custom _ -> ()
    | DFF
    | DFFE -> putW0 1
    | Decode4 ->
        putW0 1
        putW1 1
        putW2 1
        putW3 1
    | Demux2
    | Mux2
    | IOLabel
    | MergeWires -> ()

    wa



let private createFastComponent (numSteps: int) (sComp: SimulationComponent) (accessPath: ComponentId list) =
    let inPortNum, outPortNum = getPortNumbers sComp
    // dummy arrays wil be replaced by real ones when components are linked after being created
    let ins =
        [| 0 .. inPortNum - 1 |]
        |> Array.map (fun n -> Array.create (numSteps + 1) emptyFastData)
        |> Array.map makeStepArray

    let outs =
        [| 0 .. outPortNum - 1 |]
        |> Array.map (fun n -> Array.create (numSteps + 1) emptyFastData)
        |> Array.map makeStepArray

    let inps =
        let dat =
            match accessPath, sComp.Type with
            // top-level input needs special inputs because they can't be calculated
            | [], Input width -> List.replicate width Zero
            | _ -> []

        [| 0 .. inPortNum - 1 |]
        |> Array.map (fun i -> (Array.create (numSteps + 1) dat))

    let state =
        if couldBeSynchronousComponent sComp.Type then
            Some(Array.create numSteps NoState)
        else
            None

    let fId = getFid sComp.Id accessPath

    { OutputWidth = getOutputWidths sComp (Array.create outPortNum None)
      State = Option.map makeStepArray state
      SimComponent = sComp
      fId = fId
      cId = sComp.Id
      FType = sComp.Type
      AccessPath = accessPath
      Touched = false
      InputLinks = ins
      InputDrivers = Array.create inPortNum None
      Outputs = outs
      FullName = ""
      VerilogOutputName = Array.create outPortNum ""
      VerilogComponentName = ""
      Active =
          match sComp.Type with
          | IOLabel _ -> false
          | _ -> true }

/// extends the simulation data arrays of the component to allow more steps
let private extendFastComponent (numSteps: int) (fc: FastComponent) =
    let oldNumSteps = fc.Outputs.[0].Step.Length


    if numSteps + 1 <= oldNumSteps   then
        () // done
    else
        let extendArray (arr: StepArray<'T>) (dat: 'T) =
            let oldArr = arr.Step
            let a =
                Array.init
                    (numSteps + 1)
                    (fun i ->
                        if i < Array.length oldArr then
                            oldArr.[i]
                        else
                            dat)

            arr.Step <- a

        let inPortNum, outPortNum = getPortNumbers fc.SimComponent

        // Input inputs at top level are a special case not mapped to outputs.
        // They must be separately extended.
        match fc.FType, fc.AccessPath with
        | Input _, [] -> extendArray fc.InputLinks.[0] fc.InputLinks.[0].Step.[oldNumSteps - 1]
        | _ -> ()

        [| 0 .. outPortNum - 1 |]
        |> Array.iter (fun n -> extendArray fc.Outputs.[n] emptyFastData)

        Option.iter
            (fun (stateArr: StepArray<SimulationComponentState>) ->
                extendArray stateArr stateArr.Step.[oldNumSteps - 1])
            fc.State


/// extends the simulation data arrays of all components to allow more steps
/// also truncates fast simulation to prevent memory overuse.
let private extendFastSimulation (numSteps: int) (fs: FastSimulation) =
    if numSteps + 1 < fs.MaxStepNum then
        ()
    else
        [| fs.FOrderedComps
           fs.FConstantComps
           fs.FClockedComps
           fs.FGlobalInputComps |]
        |> Array.iter (Array.iter (extendFastComponent numSteps))

        fs.MaxStepNum <- numSteps


/// Create an initial gatherdata object with inputs, non-ordered components, simulationgraph, etc
/// This must explore graph recursively extracting all the initial information.
/// Custom components are scanned and links added, one for each input and output
let rec private gatherPhase (ap: ComponentId list) (numSteps: int) (graph: SimulationGraph) (gather: GatherData) : GatherData =
    (gather, graph)
    ||> Map.fold
            (fun gather cid comp ->
                // add this component
                let gather =
                    { gather with
                          AllComps = Map.add (cid, ap) (comp, ap) gather.AllComps
                          Labels = Map.add cid ((fun (ComponentLabel s) -> s) comp.Label) gather.Labels
                    }
                match comp.Type, comp.CustomSimulationGraph, ap with
                | Custom ct, Some csg, _ ->
                    let ap' = ap @ [ cid ]
                    let allComps = Map.toList csg |> List.map snd
                    /// Function making links to custom component input or output components
                    /// For those component types selected by compSelectFun (inputs or ouputs):
                    /// Link label and width (which will also be the custom comp port label and width)
                    /// to the Id of the relevant Input or output component.
                    let getCustomNameIdsOf compSelectFun =
                        allComps
                        |> List.filter (fun comp -> compSelectFun comp.Type)
                        |> List.map
                            (fun comp ->
                                (comp.Label,
                                 match comp.Type with
                                 | Input n -> n
                                 | Output n -> n
                                 | _ -> -1),
                                comp.Id)
                        |> Map.ofList

                    let outputs = getCustomNameIdsOf isOutput
                    /// maps Output component Id to corresponding Custom component Id & output port
                    let outLinks =
                        ct.OutputLabels
                        |> List.mapi
                            (fun i (lab, labOutWidth) ->
                                (outputs.[ComponentLabel lab, labOutWidth], ap'), ((cid, ap), OutputPortNumber i))
                        |> Map.ofList

                    let inputs = getCustomNameIdsOf isInput
                    /// maps Custom Component Id and input port number to corresponding Input Component Id
                    let inLinks =
                        ct.InputLabels
                        |> List.mapi
                            (fun i (lab, labOutWidth) ->
                                (((cid, ap), InputPortNumber i), (inputs.[ComponentLabel lab, labOutWidth], ap')))
                        |> Map.ofList


                    let g = gatherPhase ap' numSteps csg gather

                    { g with
                          Simulation = graph
                          CustomInputCompLinks = mapUnion inLinks g.CustomInputCompLinks
                          CustomOutputCompLinks = mapUnion outLinks g.CustomOutputCompLinks
                          AllComps =
                              mapUnion
                                  ((Map.toList
                                    >> List.map (fun (k, v) -> (k, ap), (v, ap))
                                    >> Map.ofList)
                                      graph)
                                  g.AllComps }
                | _ -> gather)
    |> (fun g ->
        { g with
              CustomOutputLookup = mapInverse g.CustomOutputCompLinks })

let private printGather (g: GatherData) =
    printfn "%d components" g.AllComps.Count

    Map.iter
        (fun (cid, ap) (comp: SimulationComponent, ap') -> printfn "%s: %A" (g.getFullName (cid, ap)) comp.Outputs)
        g.AllComps


let rec private createInitFastCompPhase (numSteps: int) (g: GatherData) (f: FastSimulation) =
    let makeFastComp cid =
        let comp, ap = g.AllComps.[cid]
        let fc = createFastComponent numSteps comp ap
        let fc = { fc with FullName = g.getFullName cid }

        let outs : StepArray<FData> array =
            (if isOutput comp.Type then
                 let outs =
                     [| Array.create (numSteps + 1) emptyFastData |> makeStepArray |]

                 outs
             else
                 fc.Outputs)

        //printfn "***Making %A with %d outs" comp.Type outs.Length
        { fc with Outputs = outs }

    let comps : Map<FComponentId, FastComponent> =
        (Map.empty, g.AllComps)
        ||> Map.fold
                (fun m cid (comp, ap) ->
                    if isCustom comp.Type then
                        m
                    else
                        Map.add (comp.Id, ap) (makeFastComp (comp.Id, ap)) m)

    let customOutLookup =
        g.CustomOutputCompLinks
        |> Map.toList
        |> List.map (fun (a, b) -> b, a)
        |> Map.ofList

    { f with
          FComps = comps
          MaxStepNum = numSteps
          FSComps = g.AllComps
          FCustomOutputCompLookup = customOutLookup }

/// has side effect of making IOLabels of same name (in the same graph) all use same output array
/// this means that an input to any one will produce an output on all, for no effort.
/// IOLabels without driven inputs that are thus not used are later on flagged inactive
/// they must not be reduced, and will not be included in the ordered component list
let private reLinkIOLabels (fs: FastSimulation) =
    // Go through all the components driven by IOLabels and link them from the active label
    // at this point exactly one out of every labelled set will be active, and contained in FIOActive
    fs.FIOLinks
    |> List.iter (fun ((fcDriven, InputPortNumber ipn), ioDriver) -> 
        let labKey = ioDriver.SimComponent.Label, ioDriver.AccessPath
        let fcActiveDriver = fs.FIOActive.[labKey]
        fcDriven.InputLinks.[ipn] <- fcActiveDriver.Outputs.[0]
        fcDriven.InputDrivers.[ipn] <- Some (fcActiveDriver.fId, OutputPortNumber 0)
        ioDriver.Outputs.[0] <- fcActiveDriver.Outputs.[0])

/// Use the Outputs links from the original SimulationComponents in gather to link together the data arrays
/// of the FastComponents.
/// InputLinks.[i] array is set equal to the correct driving Outputs array so that Input i reads the data reduced by the
/// correct output of the component that drives it.
/// The main work is dealing with custom components which represent whole design sheets with recursively defined component graphs
/// The custom component itself is not linked, and does not exist as a FastComponent. Instead its CustomSimulationGraph Input and Output components
/// are linked to the components that connect the corresponding inputs and outputs of the custom component.
let private linkFastComponents (g: GatherData) (f: FastSimulation) =
    let outer = List.rev >> List.tail >> List.rev
    let sComps = g.AllComps
    let fComps = f.FComps
    let getSComp (cid, ap) = fst sComps.[cid, ap]
    let apOf fid = fComps.[fid].AccessPath
    /// This function recursively propagates a component output across Custom component boundaries to find the
    ///
    let rec getLinks ((cid, ap): FComponentId) (opn: OutputPortNumber) (ipnOpt: InputPortNumber option) =
        let sComp = getSComp (cid, ap)
        //printfn "Getting links: %A %A %A" sComp.Type opn ipnOpt
        match isOutput sComp.Type, isCustom sComp.Type, ipnOpt with
        | true, _, None when apOf (cid, ap) = [] -> [||] // no links in this case from global output
        | true, _, None ->
            //printfn "checking 1:%A %A" (g.getFullName(cid,ap)) (Map.map (fun k v -> g.getFullName k) g.CustomOutputCompLinks)
            let cid, opn = g.CustomOutputCompLinks.[cid, ap]
#if ASSERTS
            assertThat (isCustom (fst sComps.[cid]).Type) "What? this should be a custom component output"
#endif
            getLinks cid opn None // go from inner output to CC output and recurse
        | false, true, Some ipn ->
            //printfn "checking 2:%A:IPN<%A>" (g.getFullName(cid,ap)) ipn
            //printfn "CustomInCompLinks=\n%A" (Map.map (fun (vfid,vipn) fid ->
            //sprintf "%A:%A -> %A\n" (g.getFullName vfid) vipn (g.getFullName fid) ) g.CustomInputCompLinks |> mapValues)
            //printfn "Done"
            [| g.CustomInputCompLinks.[(cid, ap), ipn], opn, InputPortNumber 0 |] // go from CC input to inner input: must be valid
        | _, false, Some ipn -> [| (cid, ap), opn, ipn |] // must be a valid link
        | false, _, None ->
            sComp.Outputs
            |> Map.toArray
            |> Array.filter (fun (opn', _) -> opn' = opn)
            |> Array.collect
                (fun (opn, lst) ->
                    lst
                    |> List.toArray
                    |> Array.collect (fun (cid, ipn) -> getLinks (cid, ap) opn (Some ipn)))

        | x -> failwithf "Unexpected link match: %A" x

    let mutable linkCheck : Map<(FComponentId * InputPortNumber), (FComponentId * OutputPortNumber)> = Map.empty

    f.FComps
    |> Map.iter
        (fun fDriverId fDriver ->
            let outs = fDriver.Outputs
            fDriver.Outputs
            |> Array.iteri
                (fun iOut _ ->
                    getLinks fDriverId (OutputPortNumber iOut) None
                    |> Array.map (fun (fid, _, ip) -> fid, iOut, ip)
                    |> Array.iter
                        (fun (fDrivenId, opn, (InputPortNumber ipn)) ->
                            let linked =
                                Map.tryFind (fDrivenId, InputPortNumber ipn) linkCheck

                            match linked with
                            | None -> ()
                            | Some (fid, opn) ->
                                failwithf "Multiple linkage: (previous driver was %A,%A)" (g.getFullName fid) opn

                            linkCheck <- Map.add (fDrivenId, InputPortNumber ipn) (fDriverId, OutputPortNumber opn) linkCheck
                            let fDriven = f.FComps.[fDrivenId]
                            let (_, ap) = fDrivenId

                            // we have a link from fDriver to fDriven

                            if isIOLabel fDriven.FType then
                                // fDriven is a driven label of a set of IOlabels
                                let labelKey = fDriven.SimComponent.Label, ap
                                if not (Map.containsKey labelKey f.FIOActive) then 
                                    // Make this then unique driven label in the fast simulation
                                    f.FIOActive <-  Map.add labelKey fDriven f.FIOActive
                                    fDriven.Active <- true

                            if isIOLabel fDriver.FType then
                                // we do not yet know which label will be active, so record all links from
                                // labels for later resolution
                                f.FIOLinks <- ((fDriven, InputPortNumber ipn), fDriver) :: f.FIOLinks
                            else
                                // if driver is not IO label make the link now
                                fDriven.InputLinks.[ipn] <- fDriver.Outputs.[opn]
                                fDriven.InputDrivers.[ipn] <- Some (fDriver.fId, OutputPortNumber opn)
                                )))
    reLinkIOLabels f
    f


/// Invalid data is used as default to determine which inputs have been given data when ordering components
let private isValidData (fd: FastData) = fd <> emptyFastData

/// True if the component is combinational
let private isComb (comp: FastComponent) =
    match comp.FType with
    | Input _ when comp.AccessPath = [] -> false
    | ct when couldBeSynchronousComponent ct -> false
    | _ -> true

/// True if all conditions are fulfiled for the component to be in the next batch to be reduced.
/// Used when ordering components.
let canBeReduced (fs: FastSimulation) (step: int) (fc: FastComponent) =
    isComb fc
    && not fc.Touched
    && fc.Active
    && Array.forall 
        (function 
            | (Some (fid: FComponentId,_)) -> fs.FComps.[fid].Touched 
            | None -> 
                let drivers = $"Input drivers: {fc.InputDrivers}"
                failwithf "Missing input link on %A\n\n. %s" fc.FullName drivers ) fc.InputDrivers


/// print function for debugging
let printComp (fs:FastSimulation) (step: int) (fc: FastComponent) =
    let attr =
        [ if isComb fc then "Co" else "  "
          if fc.Touched then "T" else "U"
          if fc.Active then "Act" else "Inact"
          "    "
          (fc.InputLinks
           |> Array.map (fun (arr: StepArray<FData>) -> arr.Step.Length > 0 && isValidData arr.Step.[step])
           |> Array.map
               (function
               | true -> "*"
               | false -> "X")
           |> String.concat "") ]
        |> String.concat ""

    let ins = (
        fc.InputDrivers 
        |> Array.map ( Option.map (fun (fid,_) -> 
            let fc = fs.FComps.[fid]
            fc.FullName, fc.ShortId)))


    sprintf "%25s %s %15s %A %A" fc.ShortId fc.FullName attr (canBeReduced fs step fc) ins

/// print function for debugging
let private printComps (step: int) (fs: FastSimulation) =

    fs.FComps
    |> mapValues
    |> Array.map (fun fComp -> printComp fs step fComp)
    |> String.concat "\n"
    |> printfn "COMPONENTS\n----------------\n%s\n---------------"


/// Create arrays of components in corrected format for efficient reduction
/// Combinational components are ordered: clokced, constant, global input components are
/// separated.
let private orderCombinationalComponents (numSteps: int) (fs: FastSimulation) : FastSimulation =

    let init fc = 
        fastReduce 0 0 fc
        fc.Touched <- true

    let initInput (fc: FastComponent) =
        //printfn "Init input..."
        fc.InputLinks.[0].Step
        |> Array.iteri
            (fun i _ -> fc.InputLinks.[0].Step.[i] <- (convertIntToFastData (Option.defaultValue 1 fc.OutputWidth.[0]) 0u))
        //printfn "Initialised input: %A" fc.InputLinks
        fastReduce fs.MaxArraySize 0 fc
        fc.Touched <- true

    let initClockedOuts (fc: FastComponent) =
        fc.Outputs
        |> Array.iteri
            (fun i vec ->
                fc.Touched <- true

                match fc.FType, fc.OutputWidth.[i] with
                | RAM1 mem, Some w ->
                    match fc.State with
                    | Some arr -> arr.Step.[0] <- RamState mem
                    | _ -> failwithf "Component %s does not have correct state vector" fc.FullName

                    let initD =
                        match Map.tryFind 0L mem.Data with
                        | Some n -> convertInt64ToFastData w n
                        | _ -> convertIntToFastData w 0u
                    // change simulation semantics to output 0 in cycle 0
                    vec.Step.[0] <- convertIntToFastData w 0u
                | RAM1 _, _ ->
                    failwithf "What? Bad initial values for RAM %s output %d state <%A>" fc.FullName i fc.FType
                | _, Some w -> vec.Step.[0] <- convertIntToFastData w 0u
                | _ -> failwithf "What? Can't find width for %s output %d" fc.FullName i)
    /// print function for debugging
    let pp (fL: FastComponent array) =
        Array.map (fun fc -> sprintf "%A (%A)" fc.FullName fc.FType) fL
        |> String.concat ","
    //printComps 0 fs
    //printfn "Ordering %d clocked outputs: " fs.FClockedComps.Length
    fs.FClockedComps |> Array.iter initClockedOuts
    //printfn "Ordering %d constants" fs.FConstantComps.Length
    fs.FConstantComps |> Array.iter init
    //printfn "Ordering %d global inputs" fs.FGlobalInputComps.Length
    fs.FGlobalInputComps |> Array.iter initInput
    //printComps 0 fs
    //printfn "Setup done..."
    //printfn "Constants: %A\nClocked: %A\nInputs:%A\n" (pp fs.FConstantComps) (pp fs.FClockedComps) (pp fs.FGlobalInputComps)
    let mutable orderedComps : FastComponent list = fs.FConstantComps |> Array.toList
    let fComps = mapValues fs.FComps
    //printfn "%A" (fComps |> Array.map (fun comp -> comp.SimComponent.Label))
    let mutable nextBatch = Array.filter (canBeReduced fs 0) fComps
    //printfn "Loop init done"
    printfn
        "%d constant, %d input, %d clocked, %d read to reduce, from %d"
        fs.FConstantComps.Length
        fs.FGlobalInputComps.Length
        fs.FClockedComps.Length
        nextBatch.Length
        fs.FComps.Count

    while nextBatch.Length <> 0 do
        //printf "Adding %d combinational components %A" nextBatch.Length (pp nextBatch)
        nextBatch
        |> Array.iter
            (fun fc ->
                if (not fc.Touched) then
                    fastReduce fs.MaxArraySize 0 fc
                    orderedComps <- fc :: orderedComps
                    fc.Touched <- true)
        //printfn "Total is now %d" orderedComps.Length
        //printComps 0 fs
        // work out new components that can still be added
        nextBatch <- Array.filter (canBeReduced fs 0) (mapValues fs.FComps)

    let orderedSet =
        orderedComps
        |> List.toArray
        |> Array.map (fun co -> co.fId)
        |> Set
    /// this is the input set of all (fast) components.
    /// it corresponds to thise in SimulationGraph except
    /// there are no custom components
    let allSet =
        mapValues fs.FComps
        |> Array.map (fun co -> co.fId)
        |> Set

    /// These components will never be ordered
    let fixedSet =
        [ fs.FClockedComps
          fs.FGlobalInputComps 
          fs.FConstantComps]
        |> Array.concat
        |> Array.map (fun fc -> fc.fId)
        |> Set

    let notOrdered =
        Set.difference allSet (Set.union orderedSet fixedSet)
    //printfn "Ordering finished\n"

    /// should be empty
    let badComps =
        notOrdered
        |> Set.toList
        |> List.map (fun fId -> fs.FComps.[fId])
        |> List.filter
            (function
            | { Active = a } -> a)

    badComps
    |> List.iter
        (fun fc ->
            printfn
                "\n-----------------\n%A: inputs=%A, touched=%A, canbereduced=%A"
                fc.FullName
                fc.InputLinks
                fc.Touched
                (canBeReduced fs 0 fc)

            printfn
                "%A: inputvalid=%A\n--------------\n"
                fc.FullName
                (Array.map
                    (fun (arr: StepArray<FData>) -> arr.Step.Length > 5 && isValidData arr.Step.[0])
                    fc.InputLinks))
#if ASSERTS
    assertThat
        (badComps.Length = 0)
        (sprintf "Components not linked: %A\n" (badComps |> List.map (fun fc -> fc.FullName)))
#endif

    { fs with
          FOrderedComps = orderedComps |> Array.ofList |> Array.rev }

/// Check all the active FastComponents to ensure everything is valid
/// Use data from initialisation to write any not-yet-written component output widths
let checkAndValidate (fs:FastSimulation) =
    let activeComps = 
        fs.FComps 
        |> mapValues
        |> Array.filter (fun fc -> fc.Active)
    let inSimulationComps =
        [|
            fs.FClockedComps
            fs.FGlobalInputComps
            fs.FOrderedComps
        |] |> Array.concat
    if (activeComps.Length <> inSimulationComps.Length) then
            printf "Validation problem: %d active components, %d components in simulation"
                   activeComps.Length
                   inSimulationComps.Length
            inSimulationComps
            |> Array.iter (fun fc -> printfn "Simulation: %s\n" (printComp fs 0 fc))
            fs.FComps
            |> Map.iter (fun fid fc -> printfn "FComps: %s\n" (printComp fs 0 fc))

            failwithf "What? this should never happen..."

    // check and add (if necessary) output widths
    activeComps
    |> Array.iter ( fun fc ->
        fc.OutputWidth
        |> Array.iteri ( fun i opn ->
            let data = fc.Outputs.[i].Step.[0]
            match data.Width, fc.OutputWidth.[i] with
            | n, Some m when n <> m ->
                failwithf "Inconsistent simulation data %A data found on signal output width %d from %s:%d" data m fc.FullName i
            | 0, _ ->
                failwithf "Unexpected output data %A found on initialised component %s:%d" data fc.FullName i
            | n, None ->
                fc.OutputWidth.[i] <- Some n
            | _ -> () // Ok in this case
        ))
    fs
    



/// Create a fast simulation data structure, with all necessary arrays, and components
/// ordered for evaluation.
/// This function also creates the reducer functions for each component
/// similar to the reducer builder in Builder, but with inputs and outputs using the FastSimulation
/// mutable arrays
let buildFastSimulation (numberOfSteps: int) (graph: SimulationGraph) : FastSimulation =
    let gather =
        gatherPhase [] numberOfSteps graph (emptyGather)
    //printGather gather
    let fs =
        createInitFastCompPhase numberOfSteps gather (emptyFastSimulation ())
    //printfn "Fast components:"
    //(mapKeys fs.FComps) |> Array.iter (fun x -> printfn "%s" (gather.getFullName x))
    let fs = linkFastComponents gather fs
    //printfn "Linking finished"
    let getArrayOf pred fComps =
        fComps
        |> Map.filter (fun cid comp -> pred comp)
        |> Map.toArray
        |> Array.map snd

    { fs with
          FGlobalInputComps =
              fs.FComps
              |> getArrayOf (fun fc -> isInput fc.FType && fc.AccessPath = [])
          FConstantComps =
              fs.FComps
              |> getArrayOf
                  (fun fc ->
                      match fc.FType with
                      | Constant1 _ -> true
                      | _ -> false)
          FClockedComps =
              fs.FComps
              |> getArrayOf (fun fc -> couldBeSynchronousComponent fc.FType)
          FOrderedComps = Array.empty
          FSComps = gather.AllComps
          G = gather }
    |> orderCombinationalComponents numberOfSteps
    |> checkAndValidate


/// sets up default no-change input values for the next step
let private propagateInputsFromLastStep (step: int) (fastSim: FastSimulation) =
    if step > 0 then
        fastSim.FGlobalInputComps
        |> Array.iter
            (fun fc ->
                let vec = fc.Outputs.[0]
                vec.Step.[step] <- vec.Step.[step - 1])

/// advance the simulation one step
let private stepSimulation (fs: FastSimulation) =
    let index = (fs.ClockTick + 1) % fs.MaxArraySize
    propagateInputsFromLastStep index fs
    Array.iter
        (fastReduce fs.MaxArraySize index)
        (Array.concat [ fs.FClockedComps
                        fs.FOrderedComps ])

    fs.ClockTick <- fs.ClockTick + 1

/// sets the mutable simulation data for a given input at a given time step
let private setSimulationInput (cid: ComponentId) (fd: FData) (step: int) (fs: FastSimulation) =
    match Map.tryFind (cid, []) fs.FComps with
    | Some fc -> fc.Outputs.[0].Step.[step % fs.MaxArraySize] <- fd
    | None -> failwithf "Can't find %A in FastSim" cid



/// Re-evaluates the combinational logic for the given timestep - used if a combinational
/// input has changed
let private runCombinationalLogic (step: int) (fastSim: FastSimulation) =
    fastSim.FOrderedComps
    |> Array.iter (fastReduce fastSim.MaxArraySize (step % fastSim.MaxArraySize))

/// Change an input and make simulation correct. N.B. step must be the latest
/// time-step since future steps are not rerun (TODO: perhaps they should be!)
let changeInput (cid: ComponentId) (wd: WireData) (step: int) (fastSim: FastSimulation) =
    let fd = (wd |> convertWireDataToInt |> convertInt64ToFastData wd.Length)
    setSimulationInput cid fd step fastSim
    printfn $"Changing {fastSim.FComps.[cid,[]].FullName} to {fd}"
    runCombinationalLogic step fastSim

let extractStatefulComponents (step: int) (fastSim: FastSimulation) =
    fastSim.FClockedComps
    |> Array.collect
        (fun fc ->
            match fc.AccessPath with
            | [] ->
                match fc.FType with
                | DFF _
                | DFFE _
                | Register _
                | RegisterE _ -> [| fc, RegisterState fc.Outputs.[0].Step.[step % fastSim.MaxArraySize] |]
                | ROM1 state -> [| fc, RamState state |]
                | RAM1 _ ->
                    match fc.State
                          |> Option.map (fun state -> state.Step.[step % fastSim.MaxArraySize]) with
                    | None -> failwithf "Missing RAM state for step %d of %s" step fc.FullName
                    | Some memState -> [| fc, memState |]
                | _ -> failwithf "Unsupported state extraction from clocked component type %s %A" fc.FullName fc.FType
            | _ -> [||])


/// Run an existing fast simulation up to the given number of steps. This function will mutate the write-once data arrays
/// of simulation data and only simulate the new steps needed, so it may return immediately doing no work.
/// If the simulation data arrays are not large enough they are extended up to a limit. After that, they act as a circular buffer.
let runFastSimulation (numberOfSteps: int) (fs: FastSimulation) : Unit =

        let simStartTime = getTimeMs()
        let stepsToDo = float (numberOfSteps - fs.ClockTick)
        let numComponents = float fs.FComps.Count
   
        if numberOfSteps > fs.MaxStepNum then
            if fs.MaxStepNum < fs.MaxArraySize then
                let newMaxNum =
                    min
                        fs.MaxArraySize
                        (numberOfSteps + max 50 (int (float numberOfSteps * 1.5)))

                printfn $"In Tick {fs.ClockTick} Creating simulation array length of {newMaxNum} steps" 
                extendFastSimulation newMaxNum fs

        let start = fs.ClockTick + 1

        [ start .. numberOfSteps ]
        |> List.iter
            (fun n ->
                if n % (100 * (int (1. + 3000. / numComponents))) = 0 then printfn "Step %d" n
                stepSimulation fs)
        let sTime = getTimeMs() - simStartTime
        if stepsToDo > 99. then
            printfn $"Simulation speed: {numComponents*stepsToDo/sTime} Component-Steps/ms ({int stepsToDo} steps, {int numComponents} components)"

/// Run a fast simulation for a given number of steps building it from the graph
let runSimulationZeroInputs (steps: int) (graph: SimulationGraph) : FastSimulation =
    let fs = buildFastSimulation steps graph
    runFastSimulation steps fs
    fs

/// Look up a simulation (not a FastSimulation) component or return None.
let rec findSimulationComponentOpt ((cid, ap): ComponentId * ComponentId list) (graph: SimulationGraph) =
    match ap with
    | [] -> Map.tryFind cid graph
    | customCompId :: ap' ->
        Map.tryFind customCompId graph
        |> Option.bind
            (fun graph ->
                graph.CustomSimulationGraph
                |> Option.bind (fun graph -> findSimulationComponentOpt (cid, ap') graph))

/// Look up  a simulation component (not a FastComponent)
let findSimulationComponent ((cid, ap): ComponentId * ComponentId list) (sd: SimulationData) =
    let fs = sd.FastSim
    let graph = sd.Graph

    match findSimulationComponentOpt (cid, ap) graph with
    | None -> failwithf "What? Can't find component %A in SimulationData" fs.FComps.[cid, ap].FullName
    | Some sComp -> sComp



/// return output port data from simulation
let rec extractFastSimulationOutput
    (fs: FastSimulation)
    (step: int)
    ((cid, ap): ComponentId * ComponentId list)
    (opn: OutputPortNumber) : WireData
    =
    let (OutputPortNumber n) = opn

    match Map.tryFind (cid, ap) fs.FComps with
    | Some fc ->
        match Array.tryItem (step % fs.MaxArraySize) fc.Outputs.[n].Step with
        | None -> failwithf "What? extracting output %d in step %d from %s failed" n step fc.FullName
        | Some fd -> fd
        |> (fun fd -> fd |> convertFastDataToInt64 |> int64 |>  convertIntToWireData fd.Width)
    | None ->
        /// if it is a custom component output extract from the corresponding Output FastComponent
        match Map.tryFind ((cid, ap), opn) fs.G.CustomOutputLookup with
        | Some (cid, ap) -> extractFastSimulationOutput fs step (cid, ap) (OutputPortNumber 0)
        | None -> failwithf "What? extracting component data failed - can't find component from id"

/// return state data from simulation
let rec extractFastSimulationState
    (fs: FastSimulation)
    (step: int)
    ((cid, ap): ComponentId * ComponentId list) =

    match Map.tryFind (cid, ap) fs.FComps with
    | Some fc ->
        match fc.State with
        | None -> failwithf "What? extracting State in step %d from %s failed" step fc.FullName
        | Some stepArr ->
            match Array.tryItem (step% fs.MaxArraySize) stepArr.Step with
            | Some state -> state
            | None ->
                failwithf $"What? Can't extract state in step {step} from {fc.FullName}"
    | None -> 
        failwithf $"What? Can't find fast component {(cid,ap)}"



/// Extract top-level inputs or outputs with names and wire widths. Used by legacy code.
let extractFastSimulationIOs
    (simIOs: SimulationIO list)
    (simulationData: SimulationData)
    : (SimulationIO * WireData) list =
    let fs = simulationData.FastSim
    let inputs = simulationData.Inputs

    simIOs
    |> List.map
        (fun ((cid, label, width) as io) ->
            let wd = extractFastSimulationOutput fs simulationData.ClockTickNumber (cid, []) (OutputPortNumber 0)
            printfn $"Extrcating: {io} --- {wd}"
            io, wd)

let getFLabel (fs:FastSimulation) (fId:FComponentId) =
    let fc = fs.FComps.[fId]
    let (ComponentLabel name) = fc.SimComponent.Label
    name, fc.FullName

let extractFastSimulationWidth (fs:FastSimulation)   (fid: FComponentId) (opn: OutputPortNumber) =
    let (OutputPortNumber n) = opn
    fs.FComps.[fid].OutputWidth.[n]
    




/// Extract all Viewer components with names and wire widths. Used by legacy code.
let extractViewers
    (simulationData: SimulationData)
    : ((string*string) * int * WireData) list =
    let fs = simulationData.FastSim

    let comps = 
        simulationData.FastSim.FComps
        |> Map.map (fun fid fc -> fc.FType)
        |> mapValues

    let viewers = 
        simulationData.FastSim.FComps
        |> Map.filter (fun fid fc -> match fc.FType with |Viewer _ -> true | _ -> false)
    viewers
    |> Map.toList
    |> List.map
        (fun (fid,fc) ->
            let width = Option.get fc.OutputWidth.[0]
            getFLabel fs fid, width, extractFastSimulationOutput fs simulationData.ClockTickNumber fid (OutputPortNumber 0))
<|MERGE_RESOLUTION|>--- conflicted
+++ resolved
@@ -1,1567 +1,1398 @@
-﻿module Fast
-open Fable.Core
-open CommonTypes
-open Helpers
-open SimulatorTypes
-open SynchronousUtils
-open NumberHelpers
-
-//------------------------------------------------------------------------------//
-//-----------------------------Fast Simulation----------------------------------//
-//------------------------------------------------------------------------------//
-
-<<<<<<< HEAD
-=======
-//-------------------EXPERIMENTAL - new data structure to replace WireData------//
-
-let fastBit (n: uint32) =
-#if ASSERTS
-    assertThat (n < 2u) (sprintf "Can't convert %d to a single bit FastData" n)
-#endif
-    { Dat = Word n; Width = 1}
-
-let rec bitsToInt (lst: Bit list) =
-    match lst with
-    | [] -> 0u
-    | x :: rest ->
-        (if x = Zero then 0u else 1u) * 2u
-        + bitsToInt rest
-
-let rec bitsToBig (lst: Bit list) =
-    match lst with
-    | [] -> bigint 0
-    | x :: rest ->
-        (if x = Zero then bigint 0 else bigint 1)
-        * bigint 2
-        + bitsToBig rest
-
-/// convert Wiredata to FastData equivalent
-let rec wireToFast (wd: WireData) =
-    let n = wd.Length
-    let dat = 
-        if n <= 32 then
-            Word (bitsToInt wd)
-        else 
-            BigWord (bitsToBig wd)
-    { Dat = dat; Width = n}
-
-/// convert FastData to WireData equivalent
-let rec fastToWire (f: FastData) =
-    match f.Dat with
-    | Word x ->
-        [ 0 .. f.Width - 1 ]
-        |> List.map
-            (fun n ->
-                if (x &&& (1u <<< n)) = 0u then
-                    Zero
-                else
-                    One)
-    | BigWord x ->
-        [ 0 .. f.Width - 1 ]
-        |> List.map
-            (fun n ->
-                if (x &&& (bigint 1 <<< n)) = bigint 0 then
-                    Zero
-                else
-                    One)
-
-
-/// Extract bit field (msb:lsb) from f. Bits are numbered little-endian from 0.
-/// Note that for a single bit result the un-normalised version is used, so it will
-/// be compatible with fast implementation of boolean logic.
-let getBits (msb: int) (lsb: int) (f: FastData) =
-#if ASSERTS
-    assertThat
-        (msb <= f.Width - 1 && lsb <= msb && lsb >= 0)
-        (sprintf "Bits selected out of range (%d:%d) from %A" msb lsb f)
-#endif
-    match f.Dat with
-    | Word x ->
-        let bits = (x >>> lsb) % (1u <<< (msb + 1))
-        {Dat = Word bits; Width = f.Width}
-    | BigWord x ->
-        let bits = (x >>> lsb) % (bigint 1 <<< (msb + 1))
-        let dat =
-            if f.Width <= 32 then
-                Word(uint32 bits)
-            else
-                BigWord bits
-        { Dat = dat; Width = msb - lsb + 1}
-
-let appendBits (fMS: FastData) (fLS: FastData) : FastData =
-    let ms = fMS.Dat
-    let ls = fMS.Dat
-    let w = fMS.Width + fLS.Width
-    let dat = 
-        match ms, ls with
-        | Word x1, Word x2 when w <= 32 -> Word((x1 <<< fLS.Width) + x2)
-        | Word x1, Word x2 -> BigWord((bigint x1 <<< fLS.Width) + bigint x2)
-        | _ -> BigWord((fMS.GetBigInt <<< fLS.Width) ||| fLS.GetBigInt)
-    {Dat=dat;Width=w}
->>>>>>> 3d820f59
-
-
-//------------------------------------------------------------------------------//
-// ----------Subfunctions used by fastReduce to evaluate a component-----------//
-//------------------------------------------------------------------------------//
-
-let inline assertThat cond msg = 
-    if not cond
-    then failwithf "what? assert failed: %s" msg
-
-<<<<<<< HEAD
-/// Assert that the FData only contain a single bit, and return such bit.
-let inline extractBit (fd: FData) : uint32 =
-#if DEBUG
-    assertThat (fd.Width = 1)
-    <| sprintf "extractBit called with wireData: %A" fd
-=======
-/// Assert that the wireData only contain a single bit, and return such bit.
-let inline extractBit (wireData: WireData) : Bit =
-#if ASSERTS
-    assertThat (wireData.Length = 1)
-    <| sprintf "extractBit called with wireData: %A" wireData 
->>>>>>> 3d820f59
-#endif
-    match fd.Dat with | Word n -> n | BigWord _ -> failwithf "Can't extract 1 bit from BigWord data {wireData}"
-
-let inline packBit (bit: uint32) : FData = if bit = 0u then {Dat=Word 0u; Width = 1} else {Dat = Word 1u; Width = 1}
-
-
-/// Read the content of the memory at the specified address.
-let private readMemory (mem: Memory1) (address: FData) : FData =
-    let intAddr = convertFastDataToInt64 address
-    let outDataInt = Helpers.getMemData (int64 intAddr) mem
-    convertInt64ToFastData mem.WordWidth outDataInt
-
-/// Write the content of the memory at the specified address.
-let private writeMemory (mem: Memory1) (address: FastData) (data: FastData) : Memory1 =
-    let intAddr = int64 <| convertFastDataToInt64 address
-    let intData = int64 <| convertFastDataToInt64 data
-
-    { mem with
-          Data = Map.add intAddr intData mem.Data }
-
-let private getRamStateMemory numSteps step (state: StepArray<SimulationComponentState> option) memory : Memory1 =
-    match state, numSteps with
-    | _, 1 -> memory
-    | Some arr, _ ->
-        match arr.Step.[step] with
-        | RamState memory -> memory
-        | _ -> failwithf "What? getRamStateMemory called with invalid state"
-    | _ -> failwithf "what? getRamStateMemory called with an invalid state: %A" state
-
-let getRomStateMemory comp =
-    match comp.FType with
-    | ROM memory
-    | AsyncROM memory -> memory
-    | _ -> failwithf "What? getRomStateMemory called with invalid state"
-
-
-let inline private bitNot bit = bit ^^^ 1u
-
-let inline private bitAnd bit0 bit1 = bit0 &&& bit1
-
-
-let inline private bitOr bit0 bit1 = bit0 ||| bit1
-
-
-let inline private bitXor bit0 bit1 = bit0 ^^^ bit1
-
-
-let inline private bitNand bit0 bit1 = bitAnd bit0 bit1 |> bitNot
-
-let inline private bitNor bit0 bit1 = bitOr bit0 bit1 |> bitNot
-
-let inline private bitXnor bit0 bit1 = bitXor bit0 bit1 |> bitNot
-
-
-
-
-//---------------------------------------------------------------------------------------//
-// ------------------------------MAIN COMPONENT SIMULATION FUNCTION----------------------//
-//---------------------------------------------------------------------------------------//
-
-
-/// Given a component, compute its outputs from its inputs, which must already be evaluated.
-/// Outputs and inputs are both contained as time sequences in arrays. This function will calculate
-/// simStep outputs from 9previously calculated) simStep outputs and clocked (simStep-1) outputs.
-/// Memory has state separate from simStep-1 output, for this the state is recalculated.
-let fastReduce (maxArraySize: int) (numStep: int) (comp: FastComponent) : Unit =
-    let componentType = comp.FType
-
-    //printfn "Reducing %A...%A %A (step %d)"  comp.FType comp.ShortId comp.FullName simStep
-    let n = comp.InputLinks.Length
-
-    let simStep = numStep % maxArraySize 
-    let simStepOld = if simStep = 0 then maxArraySize - 1 else simStep - 1
-
-
-    ///  get data feom input i of component
-    let inline ins i =
-#if ASSERTS
-        assertThat (i < n) (sprintf "What? Invalid input port (%d:step%d) used by %s:%s (%A) reducer with %d Ins"
-                                    i simStep comp.FullName comp.ShortId  componentType n)
-#endif
-        let fd = comp.InputLinks.[i].Step.[simStep]
-<<<<<<< HEAD
-=======
-#if ASSERTS
-        assertThat (fd <> []) (sprintf "What? Invalid data %A  found in input port (%d:step%d) used by %s:%s (%A) reducer"
-                                    fd i simStep comp.FullName comp.ShortId componentType)
-#endif
->>>>>>> 3d820f59
-        fd
-
-    /// get last cycle data from output i (for clocked components)
-    let inline getLastCycleOut n =
-        let fd =
-            match comp.OutputWidth.[n], numStep with
-            | None, _ -> failwithf "Can't reduce %A (%A) because outputwidth is not known" comp.FullName comp.FType
-            | Some w, 0 -> if w < 33 then {Dat=Word 0u; Width = w} else {Dat =BigWord (bigint 0); Width = w}
-            | Some w, _ -> comp.Outputs.[n].Step.[simStepOld]
-<<<<<<< HEAD
-=======
-#if ASSERTS
-        assertThat (fd <> [])
-        <| sprintf "Bad data ([]) returned from getLstCycleOut n=%A, t=%A, id=%A " n simStep comp.ShortId
-#endif
->>>>>>> 3d820f59
-        fd
-
-    /// get last cycle data from output i for component
-    let inline insOld i = 
-#if ASSERTS
-        assertThat
-            (i < n)
-            (sprintf
-                "What? Invalid input port (%d:step%d) used by %s (%A) reducer with %d Ins"
-                i
-                simStep
-                comp.FullName
-                componentType
-                n)
-#endif
-
-        let fd =
-            comp.GetInput(simStepOld) (InputPortNumber i) 
-<<<<<<< HEAD
-=======
-#if ASSERTS
-        assertThat
-            (fd <> [])
-            (sprintf
-                "What? Invalid data %A  found in input port (%d:step%d) used by %s (%A) reducer"
-                fd
-                i
-                simStep
-                comp.FullName
-                componentType)
-#endif
-
->>>>>>> 3d820f59
-        fd
-
-    /// Write current step output data for output port 0
-    let inline put0 fd =
-        comp.PutOutput(simStep) (OutputPortNumber 0) fd
-
-    /// Write current step output data for output port 1
-    let inline put1 fd =
-        comp.PutOutput(simStep) (OutputPortNumber 1) fd
-
-    /// Write current step output data for output port 2
-    let inline put2 fd =
-        comp.PutOutput(simStep) (OutputPortNumber 2) fd
-    
-    /// Write current step output data for output port 3
-    let inline put3 fd =
-        comp.PutOutput(simStep) (OutputPortNumber 3) fd
-    
-    /// Write current step output data for output port 4
-    let inline put4 fd =
-        comp.PutOutput(simStep) (OutputPortNumber 4) fd
-
-    /// Write current State (used only for RAMs, DFFs and registers use previous cycle output as state)
-    let inline putState state =
-        match comp.State with
-        | None -> failwithf "Attempt to put state into component %s without state array" comp.FullName
-        | Some stateArr -> stateArr.Step.[simStep] <- state
-
-    let inline putW num w = comp.OutputWidth.[num] <- Some w
-
-    /// implement a binary combinational operation
-    let inline getBinaryGateReducer (op: uint32 ->uint32 -> uint32) : Unit =
-        let bit0 = (ins 0).GetQUint32
-        let bit1 = (ins 1).GetQUint32
-        put0 <| {Width=1; Dat = Word (op bit1 bit0)}
-
-    /// Error checking (not required in production code) check widths are consistent
-    let inline checkWidth width (bits: FData) = 
-#if ASSERTS
-        assertThat
-            (bits.Width = width)
-            (sprintf
-                "Input node reducer for (%A:%A - STEP %d) received wrong number of bits: expected %d but got %d"
-                comp.FullName
-                comp.FType
-                simStep
-                width
-                bits.Width)
-#else
-        ()
-#endif
-
-    // reduce the component in this match
-    match componentType with
-    | ROM _ | RAM _ | AsyncROM _ -> 
-        failwithf "What? Legacy RAM component types should never occur"
-    | Input width ->
-        if comp.Active then
-            let bits = ins 0
-            //printfn "Got input 0 = %A Links=<%A> len=%d" bits comp.InputLinks comp.InputLinks.Length
-            checkWidth width bits
-            //printfn "output array = %A" comp.Outputs
-            put0 bits
-    //printfn "Finished!"
-
-    | Constant1 (width, cVal,_) | Constant (width,cVal)->
-        put0
-        <| convertInt64ToFastData width cVal
-    | Output width ->
-        let bits = ins 0
-        //printfn "In output bits=%A, ins = %A" bits comp.InputLinks
-        checkWidth width bits
-        put0 bits
-    | Viewer width ->
-        let bits = ins 0
-        //printfn "In output bits=%A, ins = %A" bits comp.InputLinks
-        checkWidth width bits
-        put0 bits
-
-    | IOLabel ->
-        let bits = ins 0
-        //let bits = comp.InputLinks.[0].[simStep]
-        //printfn "Reducing IOLabel %A" comp.SimComponent.Label
-        put0 bits
-    | Not ->
-        let bit = extractBit (ins 0)
-        put0 <| packBit (bitNot bit)
-    | BusSelection (width, lsb) ->
-        let bits = ins 0
-#if ASSERTS
-        assertThat
-            (bits.Width >= width + lsb)
-            (sprintf "Bus Selection received too few bits: expected at least %d but got %d" (width + lsb) bits.Width)
-#endif
-        let outBits = getBits (lsb + width - 1) lsb bits
-        put0 outBits
-    | BusCompare (width, compareVal) ->
-        //printfn "Reducing compare %A" comp.SimComponent.Label
-        let bits = ins 0
-#if ASSERTS
-        assertThat
-            (bits.Width = width)
-            ($"Bus Compare {comp.FullName} received wrong number of bits: expecting  {width} but got {bits.Width}")
-#endif
-        let inputNum = convertFastDataToInt bits
-
-        let outNum : FData =
-            if inputNum = compareVal then 1u else 0u
-            |> packBit
-
-
-        put0 outNum
-    | And -> getBinaryGateReducer bitAnd
-    | Or -> getBinaryGateReducer bitOr
-    | Xor -> getBinaryGateReducer bitXor
-    | Nand -> getBinaryGateReducer bitNand
-    | Nor -> getBinaryGateReducer bitNor
-    | Xnor -> getBinaryGateReducer bitXnor
-    | Mux2 ->
-        let bits0, bits1, bitSelect = ins 0, ins 1, ins 2
-<<<<<<< HEAD
-#if DEBUG
-        assertThat (bits0.Width = bits1.Width)
-=======
-#if ASSERTS
-        assertThat (bits0.Length = bits1.Length)
->>>>>>> 3d820f59
-        <| sprintf "Mux2 %s received two inputs with different widths: (%A) <> (%A)" comp.FullName bits0 bits1
-#endif
-        let out =
-            if (extractBit bitSelect) = 0u then
-                bits0
-            else
-                bits1
-
-        put0 out
-        putW 0 bits0.Width
-    | Demux2 ->
-        let bitsIn, bitSelect = ins 0, ins 1
-        let zeros = convertIntToFastData bitsIn.Width 0u
-
-        let out0, out1 =
-            if (extractBit bitSelect) = 0u then
-                bitsIn, zeros
-            else
-                zeros, bitsIn
-
-        let w = bitsIn.Width
-        put0 out0
-        put1 out1
-        putW 0 w
-        putW 1 w
-    | NbitsAdder numberOfBits ->
-        let cin, A, B = ins 0, ins 1, ins 2
-
-        let sum, cout =
-            let cin = convertFastDataToInt cin
-            let w = A.Width
-            match A.Dat, B.Dat with
-            | BigWord a, BigWord b ->
-                let sumInt = if cin = 0u then a + b else a + b + bigint 1
-                let sum = getBits (w-1) 0 {Dat = BigWord sumInt; Width = w}
-                let cout = if (sumInt >>> w) = bigint 0 then 0u else 1u
-                sum, packBit cout
-            | Word a, Word b ->
-                let sumInt = uint64 a + uint64 b + uint64 cin
-                let cout = uint32 (sumInt >>> 32)
-                let sum = convertIntToFastData w (uint32 sumInt)
-                sum, packBit cout
-            | a, b -> failwithf $"Inconsistent inputs to NBitsAdder A={a},{A}; B={b},{B}"
-
-        put0 sum
-        put1 cout
-    | NbitsXor numberOfBits ->
-        let A, B = ins 0, ins 1
-
-        let outVal =
-            [ A; B ]
-            |> List.map convertFastDataToInt
-            |> (function
-            | [ A; B ] -> A ^^^ B
-            | _ -> failwithf "What? impossible!")
-            |> convertIntToFastData (numberOfBits)
-
-        put0 outVal
-    | Decode4 ->
-        let select, data = ins 0, ins 1
-        let selN = convertFastDataToInt select |> int
-        let dataN = convertFastDataToInt data |> int
-
-        let outs =
-            [| 0 .. 3 |]
-            |> Array.map
-                (fun n ->
-                    let outBit = if n = selN then dataN else 0
-                    convertIntToFastData 1 (uint32 outBit))
-
-        put0 outs.[0]
-        put1 outs.[1]
-        put2 outs.[2]
-        put3 outs.[3]
-
-    | Custom c ->
-        // Custom components are removed
-        failwithf "what? Custom components are removed before the fast simulation: %A" c
-    | MergeWires ->
-        let bits0, bits1 = ins 0, ins 1
-        // Little endian, bits coming from the top wire are the least
-        // significant.
-        let wOut = bits0.Width + bits1.Width
-        let outBits =
-            if wOut <= 32 then
-                match bits0.Dat, bits1.Dat with
-                | Word b0, Word b1 ->
-                    (b1 <<< bits0.Width) ||| b0
-                    |> (fun n -> convertIntToFastData wOut n)
-                | _ -> failwithf $"inconsistent merge widths: {bits0},{bits1}"
-            else
-                let b0 = convertFastDataToBigint bits0
-                let b1 = convertFastDataToBigint bits1
-                (b1 <<< bits0.Width) ||| b0
-                |> convertBigintToFastData wOut                
-        put0 outBits
-        putW 0 outBits.Width
-    | SplitWire topWireWidth ->
-        let bits = ins 0
-<<<<<<< HEAD
-#if DEBUG
-        assertThat (bits.Width >= topWireWidth + 1)
-        <| sprintf "SplitWire received too little bits: expected at least %d but got %d" (topWireWidth + 1) bits.Width
-=======
-#if ASSERTS
-        assertThat (bits.Length >= topWireWidth + 1)
-        <| sprintf "SplitWire received too little bits: expected at least %d but got %d" (topWireWidth + 1) bits.Length
->>>>>>> 3d820f59
-#endif
-        let bits0, bits1 =
-                let bits1 = getBits (bits.Width - 1) topWireWidth bits
-                let bits0 = getBits (topWireWidth-1) 0 bits
-                bits0, bits1
-
-            
-        // Little endian, bits leaving from the top wire are the least
-        // significant.
-        put0 bits0
-        put1 bits1
-        putW 1 bits1.Width
-    | DFF ->
-        let d = extractBit (insOld 0)
-        put0 (packBit d)
-    | DFFE ->
-        let d, en =
-            extractBit (insOld 0), extractBit (insOld 1)
-
-        if en = 1u then
-            put0 <| packBit d
-        else
-            put0 (getLastCycleOut 0)
-
-    | Register width ->
-        let bits = insOld 0
-<<<<<<< HEAD
-#if DEBUG
-        assertThat (bits.Width = width)
-        <| sprintf "Register received data with wrong width: expected %d but got %A" width bits.Width
-=======
-#if ASSERTS
-        assertThat (bits.Length = width)
-        <| sprintf "Register received data with wrong width: expected %d but got %A" width bits.Length
->>>>>>> 3d820f59
-#endif
-        put0 bits
-
-    | RegisterE width ->
-        let bits, enable = insOld 0, insOld 1
-<<<<<<< HEAD
-#if DEBUG
-        assertThat (bits.Width = width)
-        <| sprintf "RegisterE received data with wrong width: expected %d but got %A" width bits.Width
-=======
-#if ASSERTS
-        assertThat (bits.Length = width)
-        <| sprintf "RegisterE received data with wrong width: expected %d but got %A" width bits.Length
->>>>>>> 3d820f59
-#endif
-        if (extractBit enable = 1u) then
-            put0 bits
-        else
-            put0 (getLastCycleOut 0)
-    | AsyncROM1 mem -> // Asynchronous ROM.
-        let addr = ins 0
-<<<<<<< HEAD
-#if DEBUG
-        assertThat (addr.Width = mem.AddressWidth)
-=======
-#if ASSERTS
-        assertThat (addr.Length = mem.AddressWidth)
->>>>>>> 3d820f59
-        <| sprintf "ROM received address with wrong width: expected %d but got %A" mem.AddressWidth addr
-#endif
-        let outData = readMemory mem addr
-        put0 outData
-    | ROM1 mem -> // Synchronous ROM.
-        let addr = insOld 0
-<<<<<<< HEAD
-#if DEBUG
-        assertThat (addr.Width = mem.AddressWidth)
-=======
-#if ASSERTS
-        assertThat (addr.Length = mem.AddressWidth)
->>>>>>> 3d820f59
-        <| sprintf "ROM received address with wrong width: expected %d but got %A" mem.AddressWidth addr
-#endif
-        let outData = readMemory mem addr
-        put0 outData
-    | RAM1 memory ->
-        let mem =
-            getRamStateMemory numStep (simStepOld) comp.State memory
-
-        let address = insOld 0
-<<<<<<< HEAD
-#if DEBUG
-        assertThat (address.Width = mem.AddressWidth)
-        <| sprintf "RAM received address with wrong width: expected %d but got %A" mem.AddressWidth address
-#endif
-        let dataIn = insOld 1
-#if DEBUG
-        assertThat (dataIn.Width = mem.WordWidth)
-=======
-#if ASSERTS
-        assertThat (address.Length = mem.AddressWidth)
-        <| sprintf "RAM received address with wrong width: expected %d but got %A" mem.AddressWidth address
-#endif
-        let dataIn = insOld 1
-#if ASSERTS
-        assertThat (dataIn.Length = mem.WordWidth)
->>>>>>> 3d820f59
-        <| sprintf "RAM received data-in with wrong width: expected %d but got %A" mem.WordWidth dataIn
-#endif
-        let write = extractBit (insOld 2)
-        // If write flag is on, write the memory content.
-        let mem, dataOut =
-            match write with
-            | 0u ->
-                // Read memory address and return memory unchanged.
-                mem, readMemory mem address
-            | 1u ->
-                // Update memory and return old content.
-                // NB - this was previously new content - but that is inconsistent and less useful.
-                writeMemory mem address dataIn, readMemory mem address
-
-        putState (RamState mem)
-        put0 dataOut
-
-
-//------------------------------------------------------------------------------//
-//-----------------------------Fast Simulation----------------------------------//
-//------------------------------------------------------------------------------//
-
-let private makeStepArray (arr: 'T array) : StepArray<'T> = { Step = arr }
-
-let private emptyGather =
-    { Labels = Map.empty
-      Simulation = Map.empty
-      CustomInputCompLinks = Map.empty
-      CustomOutputCompLinks = Map.empty
-      CustomOutputLookup = Map.empty
-      AllComps = Map.empty }
-
-let emptyFastSimulation () =
-    { ClockTick = 0
-      MaxStepNum = -1 // this must be over-written
-      MaxArraySize = 600 // must be larger than max number of wavesim clocks
-      FGlobalInputComps = Array.empty
-      FConstantComps = Array.empty
-      FClockedComps = Array.empty
-      FOrderedComps = Array.empty
-      FIOActive = Map.empty
-      FIOLinks = []
-      FComps = Map.empty
-      FSComps = Map.empty
-      FCustomOutputCompLookup = Map.empty
-      G = emptyGather }
-
-let private getPathIds (cid, ap) =
-    let rec getPath ap =
-        match ap with
-        | [] -> []
-        | cid :: rest -> (cid, List.rev rest) :: getPath rest
-
-    getPath (List.rev ap) |> List.rev
-
-
-let private getFid (cid: ComponentId) (ap: ComponentId list) =
-    let ff (ComponentId Id) = Id
-    (cid, ap)
-
-
-let private getPortNumbers (sc: SimulationComponent) =
-    let ins =
-        match sc.Type with
-        | Constant1 _ -> 0
-        | Input _
-        | Output _
-        | Viewer _ 
-        | BusSelection _
-        | BusCompare _
-        | Not
-        | DFF
-        | Register _
-        | IOLabel
-        | SplitWire _ -> 1
-        | Mux2 _
-        | NbitsAdder _ -> 3
-        | ROM1 _
-        | AsyncROM1 _ -> 1
-        | _ -> 2
-
-    let outs =
-        match sc.Type with
-        | Decode4 -> 4
-        | NbitsAdder _
-        | SplitWire _
-        | Demux2 _ -> 2
-        | _ -> 1
-
-    ins, outs
-
-let private getOutputWidths (sc: SimulationComponent) (wa: int option array) =
-
-    let putW0 w = wa.[0] <- Some w
-    let putW1 w = wa.[1] <- Some w
-    let putW2 w = wa.[2] <- Some w
-    let putW3 w = wa.[3] <- Some w
-
-    match sc.Type with
-    | ROM _ | RAM _ | AsyncROM _ -> 
-        failwithf "What? Legacy RAM component types should never occur"
-    | Input w
-    | Output w
-    | Viewer w
-    | Register w
-    | RegisterE w
-    | SplitWire w
-    | BusSelection (w, _)
-    | Constant1 (w, _,_)
-    | Constant (w,_)
-    | NbitsXor w -> putW0 w
-    | NbitsAdder w ->
-        putW0 w
-        putW1 1
-    | Not
-    | And
-    | Or
-    | Xor
-    | Nand
-    | Nor
-    | Xnor
-    | BusCompare _ -> putW0 1
-    | AsyncROM1 mem
-    | ROM1 mem
-    | RAM1 mem -> putW0 mem.WordWidth
-    | Custom _ -> ()
-    | DFF
-    | DFFE -> putW0 1
-    | Decode4 ->
-        putW0 1
-        putW1 1
-        putW2 1
-        putW3 1
-    | Demux2
-    | Mux2
-    | IOLabel
-    | MergeWires -> ()
-
-    wa
-
-
-
-let private createFastComponent (numSteps: int) (sComp: SimulationComponent) (accessPath: ComponentId list) =
-    let inPortNum, outPortNum = getPortNumbers sComp
-    // dummy arrays wil be replaced by real ones when components are linked after being created
-    let ins =
-        [| 0 .. inPortNum - 1 |]
-        |> Array.map (fun n -> Array.create (numSteps + 1) emptyFastData)
-        |> Array.map makeStepArray
-
-    let outs =
-        [| 0 .. outPortNum - 1 |]
-        |> Array.map (fun n -> Array.create (numSteps + 1) emptyFastData)
-        |> Array.map makeStepArray
-
-    let inps =
-        let dat =
-            match accessPath, sComp.Type with
-            // top-level input needs special inputs because they can't be calculated
-            | [], Input width -> List.replicate width Zero
-            | _ -> []
-
-        [| 0 .. inPortNum - 1 |]
-        |> Array.map (fun i -> (Array.create (numSteps + 1) dat))
-
-    let state =
-        if couldBeSynchronousComponent sComp.Type then
-            Some(Array.create numSteps NoState)
-        else
-            None
-
-    let fId = getFid sComp.Id accessPath
-
-    { OutputWidth = getOutputWidths sComp (Array.create outPortNum None)
-      State = Option.map makeStepArray state
-      SimComponent = sComp
-      fId = fId
-      cId = sComp.Id
-      FType = sComp.Type
-      AccessPath = accessPath
-      Touched = false
-      InputLinks = ins
-      InputDrivers = Array.create inPortNum None
-      Outputs = outs
-      FullName = ""
-      VerilogOutputName = Array.create outPortNum ""
-      VerilogComponentName = ""
-      Active =
-          match sComp.Type with
-          | IOLabel _ -> false
-          | _ -> true }
-
-/// extends the simulation data arrays of the component to allow more steps
-let private extendFastComponent (numSteps: int) (fc: FastComponent) =
-    let oldNumSteps = fc.Outputs.[0].Step.Length
-
-
-    if numSteps + 1 <= oldNumSteps   then
-        () // done
-    else
-        let extendArray (arr: StepArray<'T>) (dat: 'T) =
-            let oldArr = arr.Step
-            let a =
-                Array.init
-                    (numSteps + 1)
-                    (fun i ->
-                        if i < Array.length oldArr then
-                            oldArr.[i]
-                        else
-                            dat)
-
-            arr.Step <- a
-
-        let inPortNum, outPortNum = getPortNumbers fc.SimComponent
-
-        // Input inputs at top level are a special case not mapped to outputs.
-        // They must be separately extended.
-        match fc.FType, fc.AccessPath with
-        | Input _, [] -> extendArray fc.InputLinks.[0] fc.InputLinks.[0].Step.[oldNumSteps - 1]
-        | _ -> ()
-
-        [| 0 .. outPortNum - 1 |]
-        |> Array.iter (fun n -> extendArray fc.Outputs.[n] emptyFastData)
-
-        Option.iter
-            (fun (stateArr: StepArray<SimulationComponentState>) ->
-                extendArray stateArr stateArr.Step.[oldNumSteps - 1])
-            fc.State
-
-
-/// extends the simulation data arrays of all components to allow more steps
-/// also truncates fast simulation to prevent memory overuse.
-let private extendFastSimulation (numSteps: int) (fs: FastSimulation) =
-    if numSteps + 1 < fs.MaxStepNum then
-        ()
-    else
-        [| fs.FOrderedComps
-           fs.FConstantComps
-           fs.FClockedComps
-           fs.FGlobalInputComps |]
-        |> Array.iter (Array.iter (extendFastComponent numSteps))
-
-        fs.MaxStepNum <- numSteps
-
-
-/// Create an initial gatherdata object with inputs, non-ordered components, simulationgraph, etc
-/// This must explore graph recursively extracting all the initial information.
-/// Custom components are scanned and links added, one for each input and output
-let rec private gatherPhase (ap: ComponentId list) (numSteps: int) (graph: SimulationGraph) (gather: GatherData) : GatherData =
-    (gather, graph)
-    ||> Map.fold
-            (fun gather cid comp ->
-                // add this component
-                let gather =
-                    { gather with
-                          AllComps = Map.add (cid, ap) (comp, ap) gather.AllComps
-                          Labels = Map.add cid ((fun (ComponentLabel s) -> s) comp.Label) gather.Labels
-                    }
-                match comp.Type, comp.CustomSimulationGraph, ap with
-                | Custom ct, Some csg, _ ->
-                    let ap' = ap @ [ cid ]
-                    let allComps = Map.toList csg |> List.map snd
-                    /// Function making links to custom component input or output components
-                    /// For those component types selected by compSelectFun (inputs or ouputs):
-                    /// Link label and width (which will also be the custom comp port label and width)
-                    /// to the Id of the relevant Input or output component.
-                    let getCustomNameIdsOf compSelectFun =
-                        allComps
-                        |> List.filter (fun comp -> compSelectFun comp.Type)
-                        |> List.map
-                            (fun comp ->
-                                (comp.Label,
-                                 match comp.Type with
-                                 | Input n -> n
-                                 | Output n -> n
-                                 | _ -> -1),
-                                comp.Id)
-                        |> Map.ofList
-
-                    let outputs = getCustomNameIdsOf isOutput
-                    /// maps Output component Id to corresponding Custom component Id & output port
-                    let outLinks =
-                        ct.OutputLabels
-                        |> List.mapi
-                            (fun i (lab, labOutWidth) ->
-                                (outputs.[ComponentLabel lab, labOutWidth], ap'), ((cid, ap), OutputPortNumber i))
-                        |> Map.ofList
-
-                    let inputs = getCustomNameIdsOf isInput
-                    /// maps Custom Component Id and input port number to corresponding Input Component Id
-                    let inLinks =
-                        ct.InputLabels
-                        |> List.mapi
-                            (fun i (lab, labOutWidth) ->
-                                (((cid, ap), InputPortNumber i), (inputs.[ComponentLabel lab, labOutWidth], ap')))
-                        |> Map.ofList
-
-
-                    let g = gatherPhase ap' numSteps csg gather
-
-                    { g with
-                          Simulation = graph
-                          CustomInputCompLinks = mapUnion inLinks g.CustomInputCompLinks
-                          CustomOutputCompLinks = mapUnion outLinks g.CustomOutputCompLinks
-                          AllComps =
-                              mapUnion
-                                  ((Map.toList
-                                    >> List.map (fun (k, v) -> (k, ap), (v, ap))
-                                    >> Map.ofList)
-                                      graph)
-                                  g.AllComps }
-                | _ -> gather)
-    |> (fun g ->
-        { g with
-              CustomOutputLookup = mapInverse g.CustomOutputCompLinks })
-
-let private printGather (g: GatherData) =
-    printfn "%d components" g.AllComps.Count
-
-    Map.iter
-        (fun (cid, ap) (comp: SimulationComponent, ap') -> printfn "%s: %A" (g.getFullName (cid, ap)) comp.Outputs)
-        g.AllComps
-
-
-let rec private createInitFastCompPhase (numSteps: int) (g: GatherData) (f: FastSimulation) =
-    let makeFastComp cid =
-        let comp, ap = g.AllComps.[cid]
-        let fc = createFastComponent numSteps comp ap
-        let fc = { fc with FullName = g.getFullName cid }
-
-        let outs : StepArray<FData> array =
-            (if isOutput comp.Type then
-                 let outs =
-                     [| Array.create (numSteps + 1) emptyFastData |> makeStepArray |]
-
-                 outs
-             else
-                 fc.Outputs)
-
-        //printfn "***Making %A with %d outs" comp.Type outs.Length
-        { fc with Outputs = outs }
-
-    let comps : Map<FComponentId, FastComponent> =
-        (Map.empty, g.AllComps)
-        ||> Map.fold
-                (fun m cid (comp, ap) ->
-                    if isCustom comp.Type then
-                        m
-                    else
-                        Map.add (comp.Id, ap) (makeFastComp (comp.Id, ap)) m)
-
-    let customOutLookup =
-        g.CustomOutputCompLinks
-        |> Map.toList
-        |> List.map (fun (a, b) -> b, a)
-        |> Map.ofList
-
-    { f with
-          FComps = comps
-          MaxStepNum = numSteps
-          FSComps = g.AllComps
-          FCustomOutputCompLookup = customOutLookup }
-
-/// has side effect of making IOLabels of same name (in the same graph) all use same output array
-/// this means that an input to any one will produce an output on all, for no effort.
-/// IOLabels without driven inputs that are thus not used are later on flagged inactive
-/// they must not be reduced, and will not be included in the ordered component list
-let private reLinkIOLabels (fs: FastSimulation) =
-    // Go through all the components driven by IOLabels and link them from the active label
-    // at this point exactly one out of every labelled set will be active, and contained in FIOActive
-    fs.FIOLinks
-    |> List.iter (fun ((fcDriven, InputPortNumber ipn), ioDriver) -> 
-        let labKey = ioDriver.SimComponent.Label, ioDriver.AccessPath
-        let fcActiveDriver = fs.FIOActive.[labKey]
-        fcDriven.InputLinks.[ipn] <- fcActiveDriver.Outputs.[0]
-        fcDriven.InputDrivers.[ipn] <- Some (fcActiveDriver.fId, OutputPortNumber 0)
-        ioDriver.Outputs.[0] <- fcActiveDriver.Outputs.[0])
-
-/// Use the Outputs links from the original SimulationComponents in gather to link together the data arrays
-/// of the FastComponents.
-/// InputLinks.[i] array is set equal to the correct driving Outputs array so that Input i reads the data reduced by the
-/// correct output of the component that drives it.
-/// The main work is dealing with custom components which represent whole design sheets with recursively defined component graphs
-/// The custom component itself is not linked, and does not exist as a FastComponent. Instead its CustomSimulationGraph Input and Output components
-/// are linked to the components that connect the corresponding inputs and outputs of the custom component.
-let private linkFastComponents (g: GatherData) (f: FastSimulation) =
-    let outer = List.rev >> List.tail >> List.rev
-    let sComps = g.AllComps
-    let fComps = f.FComps
-    let getSComp (cid, ap) = fst sComps.[cid, ap]
-    let apOf fid = fComps.[fid].AccessPath
-    /// This function recursively propagates a component output across Custom component boundaries to find the
-    ///
-    let rec getLinks ((cid, ap): FComponentId) (opn: OutputPortNumber) (ipnOpt: InputPortNumber option) =
-        let sComp = getSComp (cid, ap)
-        //printfn "Getting links: %A %A %A" sComp.Type opn ipnOpt
-        match isOutput sComp.Type, isCustom sComp.Type, ipnOpt with
-        | true, _, None when apOf (cid, ap) = [] -> [||] // no links in this case from global output
-        | true, _, None ->
-            //printfn "checking 1:%A %A" (g.getFullName(cid,ap)) (Map.map (fun k v -> g.getFullName k) g.CustomOutputCompLinks)
-            let cid, opn = g.CustomOutputCompLinks.[cid, ap]
-#if ASSERTS
-            assertThat (isCustom (fst sComps.[cid]).Type) "What? this should be a custom component output"
-#endif
-            getLinks cid opn None // go from inner output to CC output and recurse
-        | false, true, Some ipn ->
-            //printfn "checking 2:%A:IPN<%A>" (g.getFullName(cid,ap)) ipn
-            //printfn "CustomInCompLinks=\n%A" (Map.map (fun (vfid,vipn) fid ->
-            //sprintf "%A:%A -> %A\n" (g.getFullName vfid) vipn (g.getFullName fid) ) g.CustomInputCompLinks |> mapValues)
-            //printfn "Done"
-            [| g.CustomInputCompLinks.[(cid, ap), ipn], opn, InputPortNumber 0 |] // go from CC input to inner input: must be valid
-        | _, false, Some ipn -> [| (cid, ap), opn, ipn |] // must be a valid link
-        | false, _, None ->
-            sComp.Outputs
-            |> Map.toArray
-            |> Array.filter (fun (opn', _) -> opn' = opn)
-            |> Array.collect
-                (fun (opn, lst) ->
-                    lst
-                    |> List.toArray
-                    |> Array.collect (fun (cid, ipn) -> getLinks (cid, ap) opn (Some ipn)))
-
-        | x -> failwithf "Unexpected link match: %A" x
-
-    let mutable linkCheck : Map<(FComponentId * InputPortNumber), (FComponentId * OutputPortNumber)> = Map.empty
-
-    f.FComps
-    |> Map.iter
-        (fun fDriverId fDriver ->
-            let outs = fDriver.Outputs
-            fDriver.Outputs
-            |> Array.iteri
-                (fun iOut _ ->
-                    getLinks fDriverId (OutputPortNumber iOut) None
-                    |> Array.map (fun (fid, _, ip) -> fid, iOut, ip)
-                    |> Array.iter
-                        (fun (fDrivenId, opn, (InputPortNumber ipn)) ->
-                            let linked =
-                                Map.tryFind (fDrivenId, InputPortNumber ipn) linkCheck
-
-                            match linked with
-                            | None -> ()
-                            | Some (fid, opn) ->
-                                failwithf "Multiple linkage: (previous driver was %A,%A)" (g.getFullName fid) opn
-
-                            linkCheck <- Map.add (fDrivenId, InputPortNumber ipn) (fDriverId, OutputPortNumber opn) linkCheck
-                            let fDriven = f.FComps.[fDrivenId]
-                            let (_, ap) = fDrivenId
-
-                            // we have a link from fDriver to fDriven
-
-                            if isIOLabel fDriven.FType then
-                                // fDriven is a driven label of a set of IOlabels
-                                let labelKey = fDriven.SimComponent.Label, ap
-                                if not (Map.containsKey labelKey f.FIOActive) then 
-                                    // Make this then unique driven label in the fast simulation
-                                    f.FIOActive <-  Map.add labelKey fDriven f.FIOActive
-                                    fDriven.Active <- true
-
-                            if isIOLabel fDriver.FType then
-                                // we do not yet know which label will be active, so record all links from
-                                // labels for later resolution
-                                f.FIOLinks <- ((fDriven, InputPortNumber ipn), fDriver) :: f.FIOLinks
-                            else
-                                // if driver is not IO label make the link now
-                                fDriven.InputLinks.[ipn] <- fDriver.Outputs.[opn]
-                                fDriven.InputDrivers.[ipn] <- Some (fDriver.fId, OutputPortNumber opn)
-                                )))
-    reLinkIOLabels f
-    f
-
-
-/// Invalid data is used as default to determine which inputs have been given data when ordering components
-let private isValidData (fd: FastData) = fd <> emptyFastData
-
-/// True if the component is combinational
-let private isComb (comp: FastComponent) =
-    match comp.FType with
-    | Input _ when comp.AccessPath = [] -> false
-    | ct when couldBeSynchronousComponent ct -> false
-    | _ -> true
-
-/// True if all conditions are fulfiled for the component to be in the next batch to be reduced.
-/// Used when ordering components.
-let canBeReduced (fs: FastSimulation) (step: int) (fc: FastComponent) =
-    isComb fc
-    && not fc.Touched
-    && fc.Active
-    && Array.forall 
-        (function 
-            | (Some (fid: FComponentId,_)) -> fs.FComps.[fid].Touched 
-            | None -> 
-                let drivers = $"Input drivers: {fc.InputDrivers}"
-                failwithf "Missing input link on %A\n\n. %s" fc.FullName drivers ) fc.InputDrivers
-
-
-/// print function for debugging
-let printComp (fs:FastSimulation) (step: int) (fc: FastComponent) =
-    let attr =
-        [ if isComb fc then "Co" else "  "
-          if fc.Touched then "T" else "U"
-          if fc.Active then "Act" else "Inact"
-          "    "
-          (fc.InputLinks
-           |> Array.map (fun (arr: StepArray<FData>) -> arr.Step.Length > 0 && isValidData arr.Step.[step])
-           |> Array.map
-               (function
-               | true -> "*"
-               | false -> "X")
-           |> String.concat "") ]
-        |> String.concat ""
-
-    let ins = (
-        fc.InputDrivers 
-        |> Array.map ( Option.map (fun (fid,_) -> 
-            let fc = fs.FComps.[fid]
-            fc.FullName, fc.ShortId)))
-
-
-    sprintf "%25s %s %15s %A %A" fc.ShortId fc.FullName attr (canBeReduced fs step fc) ins
-
-/// print function for debugging
-let private printComps (step: int) (fs: FastSimulation) =
-
-    fs.FComps
-    |> mapValues
-    |> Array.map (fun fComp -> printComp fs step fComp)
-    |> String.concat "\n"
-    |> printfn "COMPONENTS\n----------------\n%s\n---------------"
-
-
-/// Create arrays of components in corrected format for efficient reduction
-/// Combinational components are ordered: clokced, constant, global input components are
-/// separated.
-let private orderCombinationalComponents (numSteps: int) (fs: FastSimulation) : FastSimulation =
-
-    let init fc = 
-        fastReduce 0 0 fc
-        fc.Touched <- true
-
-    let initInput (fc: FastComponent) =
-        //printfn "Init input..."
-        fc.InputLinks.[0].Step
-        |> Array.iteri
-            (fun i _ -> fc.InputLinks.[0].Step.[i] <- (convertIntToFastData (Option.defaultValue 1 fc.OutputWidth.[0]) 0u))
-        //printfn "Initialised input: %A" fc.InputLinks
-        fastReduce fs.MaxArraySize 0 fc
-        fc.Touched <- true
-
-    let initClockedOuts (fc: FastComponent) =
-        fc.Outputs
-        |> Array.iteri
-            (fun i vec ->
-                fc.Touched <- true
-
-                match fc.FType, fc.OutputWidth.[i] with
-                | RAM1 mem, Some w ->
-                    match fc.State with
-                    | Some arr -> arr.Step.[0] <- RamState mem
-                    | _ -> failwithf "Component %s does not have correct state vector" fc.FullName
-
-                    let initD =
-                        match Map.tryFind 0L mem.Data with
-                        | Some n -> convertInt64ToFastData w n
-                        | _ -> convertIntToFastData w 0u
-                    // change simulation semantics to output 0 in cycle 0
-                    vec.Step.[0] <- convertIntToFastData w 0u
-                | RAM1 _, _ ->
-                    failwithf "What? Bad initial values for RAM %s output %d state <%A>" fc.FullName i fc.FType
-                | _, Some w -> vec.Step.[0] <- convertIntToFastData w 0u
-                | _ -> failwithf "What? Can't find width for %s output %d" fc.FullName i)
-    /// print function for debugging
-    let pp (fL: FastComponent array) =
-        Array.map (fun fc -> sprintf "%A (%A)" fc.FullName fc.FType) fL
-        |> String.concat ","
-    //printComps 0 fs
-    //printfn "Ordering %d clocked outputs: " fs.FClockedComps.Length
-    fs.FClockedComps |> Array.iter initClockedOuts
-    //printfn "Ordering %d constants" fs.FConstantComps.Length
-    fs.FConstantComps |> Array.iter init
-    //printfn "Ordering %d global inputs" fs.FGlobalInputComps.Length
-    fs.FGlobalInputComps |> Array.iter initInput
-    //printComps 0 fs
-    //printfn "Setup done..."
-    //printfn "Constants: %A\nClocked: %A\nInputs:%A\n" (pp fs.FConstantComps) (pp fs.FClockedComps) (pp fs.FGlobalInputComps)
-    let mutable orderedComps : FastComponent list = fs.FConstantComps |> Array.toList
-    let fComps = mapValues fs.FComps
-    //printfn "%A" (fComps |> Array.map (fun comp -> comp.SimComponent.Label))
-    let mutable nextBatch = Array.filter (canBeReduced fs 0) fComps
-    //printfn "Loop init done"
-    printfn
-        "%d constant, %d input, %d clocked, %d read to reduce, from %d"
-        fs.FConstantComps.Length
-        fs.FGlobalInputComps.Length
-        fs.FClockedComps.Length
-        nextBatch.Length
-        fs.FComps.Count
-
-    while nextBatch.Length <> 0 do
-        //printf "Adding %d combinational components %A" nextBatch.Length (pp nextBatch)
-        nextBatch
-        |> Array.iter
-            (fun fc ->
-                if (not fc.Touched) then
-                    fastReduce fs.MaxArraySize 0 fc
-                    orderedComps <- fc :: orderedComps
-                    fc.Touched <- true)
-        //printfn "Total is now %d" orderedComps.Length
-        //printComps 0 fs
-        // work out new components that can still be added
-        nextBatch <- Array.filter (canBeReduced fs 0) (mapValues fs.FComps)
-
-    let orderedSet =
-        orderedComps
-        |> List.toArray
-        |> Array.map (fun co -> co.fId)
-        |> Set
-    /// this is the input set of all (fast) components.
-    /// it corresponds to thise in SimulationGraph except
-    /// there are no custom components
-    let allSet =
-        mapValues fs.FComps
-        |> Array.map (fun co -> co.fId)
-        |> Set
-
-    /// These components will never be ordered
-    let fixedSet =
-        [ fs.FClockedComps
-          fs.FGlobalInputComps 
-          fs.FConstantComps]
-        |> Array.concat
-        |> Array.map (fun fc -> fc.fId)
-        |> Set
-
-    let notOrdered =
-        Set.difference allSet (Set.union orderedSet fixedSet)
-    //printfn "Ordering finished\n"
-
-    /// should be empty
-    let badComps =
-        notOrdered
-        |> Set.toList
-        |> List.map (fun fId -> fs.FComps.[fId])
-        |> List.filter
-            (function
-            | { Active = a } -> a)
-
-    badComps
-    |> List.iter
-        (fun fc ->
-            printfn
-                "\n-----------------\n%A: inputs=%A, touched=%A, canbereduced=%A"
-                fc.FullName
-                fc.InputLinks
-                fc.Touched
-                (canBeReduced fs 0 fc)
-
-            printfn
-                "%A: inputvalid=%A\n--------------\n"
-                fc.FullName
-                (Array.map
-                    (fun (arr: StepArray<FData>) -> arr.Step.Length > 5 && isValidData arr.Step.[0])
-                    fc.InputLinks))
-#if ASSERTS
-    assertThat
-        (badComps.Length = 0)
-        (sprintf "Components not linked: %A\n" (badComps |> List.map (fun fc -> fc.FullName)))
-#endif
-
-    { fs with
-          FOrderedComps = orderedComps |> Array.ofList |> Array.rev }
-
-/// Check all the active FastComponents to ensure everything is valid
-/// Use data from initialisation to write any not-yet-written component output widths
-let checkAndValidate (fs:FastSimulation) =
-    let activeComps = 
-        fs.FComps 
-        |> mapValues
-        |> Array.filter (fun fc -> fc.Active)
-    let inSimulationComps =
-        [|
-            fs.FClockedComps
-            fs.FGlobalInputComps
-            fs.FOrderedComps
-        |] |> Array.concat
-    if (activeComps.Length <> inSimulationComps.Length) then
-            printf "Validation problem: %d active components, %d components in simulation"
-                   activeComps.Length
-                   inSimulationComps.Length
-            inSimulationComps
-            |> Array.iter (fun fc -> printfn "Simulation: %s\n" (printComp fs 0 fc))
-            fs.FComps
-            |> Map.iter (fun fid fc -> printfn "FComps: %s\n" (printComp fs 0 fc))
-
-            failwithf "What? this should never happen..."
-
-    // check and add (if necessary) output widths
-    activeComps
-    |> Array.iter ( fun fc ->
-        fc.OutputWidth
-        |> Array.iteri ( fun i opn ->
-            let data = fc.Outputs.[i].Step.[0]
-            match data.Width, fc.OutputWidth.[i] with
-            | n, Some m when n <> m ->
-                failwithf "Inconsistent simulation data %A data found on signal output width %d from %s:%d" data m fc.FullName i
-            | 0, _ ->
-                failwithf "Unexpected output data %A found on initialised component %s:%d" data fc.FullName i
-            | n, None ->
-                fc.OutputWidth.[i] <- Some n
-            | _ -> () // Ok in this case
-        ))
-    fs
-    
-
-
-
-/// Create a fast simulation data structure, with all necessary arrays, and components
-/// ordered for evaluation.
-/// This function also creates the reducer functions for each component
-/// similar to the reducer builder in Builder, but with inputs and outputs using the FastSimulation
-/// mutable arrays
-let buildFastSimulation (numberOfSteps: int) (graph: SimulationGraph) : FastSimulation =
-    let gather =
-        gatherPhase [] numberOfSteps graph (emptyGather)
-    //printGather gather
-    let fs =
-        createInitFastCompPhase numberOfSteps gather (emptyFastSimulation ())
-    //printfn "Fast components:"
-    //(mapKeys fs.FComps) |> Array.iter (fun x -> printfn "%s" (gather.getFullName x))
-    let fs = linkFastComponents gather fs
-    //printfn "Linking finished"
-    let getArrayOf pred fComps =
-        fComps
-        |> Map.filter (fun cid comp -> pred comp)
-        |> Map.toArray
-        |> Array.map snd
-
-    { fs with
-          FGlobalInputComps =
-              fs.FComps
-              |> getArrayOf (fun fc -> isInput fc.FType && fc.AccessPath = [])
-          FConstantComps =
-              fs.FComps
-              |> getArrayOf
-                  (fun fc ->
-                      match fc.FType with
-                      | Constant1 _ -> true
-                      | _ -> false)
-          FClockedComps =
-              fs.FComps
-              |> getArrayOf (fun fc -> couldBeSynchronousComponent fc.FType)
-          FOrderedComps = Array.empty
-          FSComps = gather.AllComps
-          G = gather }
-    |> orderCombinationalComponents numberOfSteps
-    |> checkAndValidate
-
-
-/// sets up default no-change input values for the next step
-let private propagateInputsFromLastStep (step: int) (fastSim: FastSimulation) =
-    if step > 0 then
-        fastSim.FGlobalInputComps
-        |> Array.iter
-            (fun fc ->
-                let vec = fc.Outputs.[0]
-                vec.Step.[step] <- vec.Step.[step - 1])
-
-/// advance the simulation one step
-let private stepSimulation (fs: FastSimulation) =
-    let index = (fs.ClockTick + 1) % fs.MaxArraySize
-    propagateInputsFromLastStep index fs
-    Array.iter
-        (fastReduce fs.MaxArraySize index)
-        (Array.concat [ fs.FClockedComps
-                        fs.FOrderedComps ])
-
-    fs.ClockTick <- fs.ClockTick + 1
-
-/// sets the mutable simulation data for a given input at a given time step
-let private setSimulationInput (cid: ComponentId) (fd: FData) (step: int) (fs: FastSimulation) =
-    match Map.tryFind (cid, []) fs.FComps with
-    | Some fc -> fc.Outputs.[0].Step.[step % fs.MaxArraySize] <- fd
-    | None -> failwithf "Can't find %A in FastSim" cid
-
-
-
-/// Re-evaluates the combinational logic for the given timestep - used if a combinational
-/// input has changed
-let private runCombinationalLogic (step: int) (fastSim: FastSimulation) =
-    fastSim.FOrderedComps
-    |> Array.iter (fastReduce fastSim.MaxArraySize (step % fastSim.MaxArraySize))
-
-/// Change an input and make simulation correct. N.B. step must be the latest
-/// time-step since future steps are not rerun (TODO: perhaps they should be!)
-let changeInput (cid: ComponentId) (wd: WireData) (step: int) (fastSim: FastSimulation) =
-    let fd = (wd |> convertWireDataToInt |> convertInt64ToFastData wd.Length)
-    setSimulationInput cid fd step fastSim
-    printfn $"Changing {fastSim.FComps.[cid,[]].FullName} to {fd}"
-    runCombinationalLogic step fastSim
-
-let extractStatefulComponents (step: int) (fastSim: FastSimulation) =
-    fastSim.FClockedComps
-    |> Array.collect
-        (fun fc ->
-            match fc.AccessPath with
-            | [] ->
-                match fc.FType with
-                | DFF _
-                | DFFE _
-                | Register _
-                | RegisterE _ -> [| fc, RegisterState fc.Outputs.[0].Step.[step % fastSim.MaxArraySize] |]
-                | ROM1 state -> [| fc, RamState state |]
-                | RAM1 _ ->
-                    match fc.State
-                          |> Option.map (fun state -> state.Step.[step % fastSim.MaxArraySize]) with
-                    | None -> failwithf "Missing RAM state for step %d of %s" step fc.FullName
-                    | Some memState -> [| fc, memState |]
-                | _ -> failwithf "Unsupported state extraction from clocked component type %s %A" fc.FullName fc.FType
-            | _ -> [||])
-
-
-/// Run an existing fast simulation up to the given number of steps. This function will mutate the write-once data arrays
-/// of simulation data and only simulate the new steps needed, so it may return immediately doing no work.
-/// If the simulation data arrays are not large enough they are extended up to a limit. After that, they act as a circular buffer.
-let runFastSimulation (numberOfSteps: int) (fs: FastSimulation) : Unit =
-
-        let simStartTime = getTimeMs()
-        let stepsToDo = float (numberOfSteps - fs.ClockTick)
-        let numComponents = float fs.FComps.Count
-   
-        if numberOfSteps > fs.MaxStepNum then
-            if fs.MaxStepNum < fs.MaxArraySize then
-                let newMaxNum =
-                    min
-                        fs.MaxArraySize
-                        (numberOfSteps + max 50 (int (float numberOfSteps * 1.5)))
-
-                printfn $"In Tick {fs.ClockTick} Creating simulation array length of {newMaxNum} steps" 
-                extendFastSimulation newMaxNum fs
-
-        let start = fs.ClockTick + 1
-
-        [ start .. numberOfSteps ]
-        |> List.iter
-            (fun n ->
-                if n % (100 * (int (1. + 3000. / numComponents))) = 0 then printfn "Step %d" n
-                stepSimulation fs)
-        let sTime = getTimeMs() - simStartTime
-        if stepsToDo > 99. then
-            printfn $"Simulation speed: {numComponents*stepsToDo/sTime} Component-Steps/ms ({int stepsToDo} steps, {int numComponents} components)"
-
-/// Run a fast simulation for a given number of steps building it from the graph
-let runSimulationZeroInputs (steps: int) (graph: SimulationGraph) : FastSimulation =
-    let fs = buildFastSimulation steps graph
-    runFastSimulation steps fs
-    fs
-
-/// Look up a simulation (not a FastSimulation) component or return None.
-let rec findSimulationComponentOpt ((cid, ap): ComponentId * ComponentId list) (graph: SimulationGraph) =
-    match ap with
-    | [] -> Map.tryFind cid graph
-    | customCompId :: ap' ->
-        Map.tryFind customCompId graph
-        |> Option.bind
-            (fun graph ->
-                graph.CustomSimulationGraph
-                |> Option.bind (fun graph -> findSimulationComponentOpt (cid, ap') graph))
-
-/// Look up  a simulation component (not a FastComponent)
-let findSimulationComponent ((cid, ap): ComponentId * ComponentId list) (sd: SimulationData) =
-    let fs = sd.FastSim
-    let graph = sd.Graph
-
-    match findSimulationComponentOpt (cid, ap) graph with
-    | None -> failwithf "What? Can't find component %A in SimulationData" fs.FComps.[cid, ap].FullName
-    | Some sComp -> sComp
-
-
-
-/// return output port data from simulation
-let rec extractFastSimulationOutput
-    (fs: FastSimulation)
-    (step: int)
-    ((cid, ap): ComponentId * ComponentId list)
-    (opn: OutputPortNumber) : WireData
-    =
-    let (OutputPortNumber n) = opn
-
-    match Map.tryFind (cid, ap) fs.FComps with
-    | Some fc ->
-        match Array.tryItem (step % fs.MaxArraySize) fc.Outputs.[n].Step with
-        | None -> failwithf "What? extracting output %d in step %d from %s failed" n step fc.FullName
-        | Some fd -> fd
-        |> (fun fd -> fd |> convertFastDataToInt64 |> int64 |>  convertIntToWireData fd.Width)
-    | None ->
-        /// if it is a custom component output extract from the corresponding Output FastComponent
-        match Map.tryFind ((cid, ap), opn) fs.G.CustomOutputLookup with
-        | Some (cid, ap) -> extractFastSimulationOutput fs step (cid, ap) (OutputPortNumber 0)
-        | None -> failwithf "What? extracting component data failed - can't find component from id"
-
-/// return state data from simulation
-let rec extractFastSimulationState
-    (fs: FastSimulation)
-    (step: int)
-    ((cid, ap): ComponentId * ComponentId list) =
-
-    match Map.tryFind (cid, ap) fs.FComps with
-    | Some fc ->
-        match fc.State with
-        | None -> failwithf "What? extracting State in step %d from %s failed" step fc.FullName
-        | Some stepArr ->
-            match Array.tryItem (step% fs.MaxArraySize) stepArr.Step with
-            | Some state -> state
-            | None ->
-                failwithf $"What? Can't extract state in step {step} from {fc.FullName}"
-    | None -> 
-        failwithf $"What? Can't find fast component {(cid,ap)}"
-
-
-
-/// Extract top-level inputs or outputs with names and wire widths. Used by legacy code.
-let extractFastSimulationIOs
-    (simIOs: SimulationIO list)
-    (simulationData: SimulationData)
-    : (SimulationIO * WireData) list =
-    let fs = simulationData.FastSim
-    let inputs = simulationData.Inputs
-
-    simIOs
-    |> List.map
-        (fun ((cid, label, width) as io) ->
-            let wd = extractFastSimulationOutput fs simulationData.ClockTickNumber (cid, []) (OutputPortNumber 0)
-            printfn $"Extrcating: {io} --- {wd}"
-            io, wd)
-
-let getFLabel (fs:FastSimulation) (fId:FComponentId) =
-    let fc = fs.FComps.[fId]
-    let (ComponentLabel name) = fc.SimComponent.Label
-    name, fc.FullName
-
-let extractFastSimulationWidth (fs:FastSimulation)   (fid: FComponentId) (opn: OutputPortNumber) =
-    let (OutputPortNumber n) = opn
-    fs.FComps.[fid].OutputWidth.[n]
-    
-
-
-
-
-/// Extract all Viewer components with names and wire widths. Used by legacy code.
-let extractViewers
-    (simulationData: SimulationData)
-    : ((string*string) * int * WireData) list =
-    let fs = simulationData.FastSim
-
-    let comps = 
-        simulationData.FastSim.FComps
-        |> Map.map (fun fid fc -> fc.FType)
-        |> mapValues
-
-    let viewers = 
-        simulationData.FastSim.FComps
-        |> Map.filter (fun fid fc -> match fc.FType with |Viewer _ -> true | _ -> false)
-    viewers
-    |> Map.toList
-    |> List.map
-        (fun (fid,fc) ->
-            let width = Option.get fc.OutputWidth.[0]
-            getFLabel fs fid, width, extractFastSimulationOutput fs simulationData.ClockTickNumber fid (OutputPortNumber 0))
+﻿module Fast
+open Fable.Core
+open CommonTypes
+open Helpers
+open SimulatorTypes
+open SynchronousUtils
+open NumberHelpers
+
+//------------------------------------------------------------------------------//
+//-----------------------------Fast Simulation----------------------------------//
+//------------------------------------------------------------------------------//
+
+
+
+//------------------------------------------------------------------------------//
+// ----------Subfunctions used by fastReduce to evaluate a component-----------//
+//------------------------------------------------------------------------------//
+
+let inline assertThat cond msg = 
+    if not cond
+    then failwithf "what? assert failed: %s" msg
+
+/// Assert that the FData only contain a single bit, and return such bit.
+let inline extractBit (fd: FData) : uint32 =
+#if ASSERTS
+    assertThat (fd.Width = 1)
+    <| sprintf "extractBit called with wireData: %A" fd
+#endif
+    match fd.Dat with | Word n -> n | BigWord _ -> failwithf "Can't extract 1 bit from BigWord data {wireData}"
+
+let inline packBit (bit: uint32) : FData = if bit = 0u then {Dat=Word 0u; Width = 1} else {Dat = Word 1u; Width = 1}
+
+
+/// Read the content of the memory at the specified address.
+let private readMemory (mem: Memory1) (address: FData) : FData =
+    let intAddr = convertFastDataToInt64 address
+    let outDataInt = Helpers.getMemData (int64 intAddr) mem
+    convertInt64ToFastData mem.WordWidth outDataInt
+
+/// Write the content of the memory at the specified address.
+let private writeMemory (mem: Memory1) (address: FastData) (data: FastData) : Memory1 =
+    let intAddr = int64 <| convertFastDataToInt64 address
+    let intData = int64 <| convertFastDataToInt64 data
+
+    { mem with
+          Data = Map.add intAddr intData mem.Data }
+
+let private getRamStateMemory numSteps step (state: StepArray<SimulationComponentState> option) memory : Memory1 =
+    match state, numSteps with
+    | _, 1 -> memory
+    | Some arr, _ ->
+        match arr.Step.[step] with
+        | RamState memory -> memory
+        | _ -> failwithf "What? getRamStateMemory called with invalid state"
+    | _ -> failwithf "what? getRamStateMemory called with an invalid state: %A" state
+
+let getRomStateMemory comp =
+    match comp.FType with
+    | ROM memory
+    | AsyncROM memory -> memory
+    | _ -> failwithf "What? getRomStateMemory called with invalid state"
+
+
+let inline private bitNot bit = bit ^^^ 1u
+
+let inline private bitAnd bit0 bit1 = bit0 &&& bit1
+
+
+let inline private bitOr bit0 bit1 = bit0 ||| bit1
+
+
+let inline private bitXor bit0 bit1 = bit0 ^^^ bit1
+
+
+let inline private bitNand bit0 bit1 = bitAnd bit0 bit1 |> bitNot
+
+let inline private bitNor bit0 bit1 = bitOr bit0 bit1 |> bitNot
+
+let inline private bitXnor bit0 bit1 = bitXor bit0 bit1 |> bitNot
+
+
+
+
+//---------------------------------------------------------------------------------------//
+// ------------------------------MAIN COMPONENT SIMULATION FUNCTION----------------------//
+//---------------------------------------------------------------------------------------//
+
+
+/// Given a component, compute its outputs from its inputs, which must already be evaluated.
+/// Outputs and inputs are both contained as time sequences in arrays. This function will calculate
+/// simStep outputs from 9previously calculated) simStep outputs and clocked (simStep-1) outputs.
+/// Memory has state separate from simStep-1 output, for this the state is recalculated.
+let fastReduce (maxArraySize: int) (numStep: int) (comp: FastComponent) : Unit =
+    let componentType = comp.FType
+
+    //printfn "Reducing %A...%A %A (step %d)"  comp.FType comp.ShortId comp.FullName simStep
+    let n = comp.InputLinks.Length
+
+    let simStep = numStep % maxArraySize 
+    let simStepOld = if simStep = 0 then maxArraySize - 1 else simStep - 1
+
+
+    ///  get data feom input i of component
+    let inline ins i =
+#if ASSERTS
+        assertThat (i < n) (sprintf "What? Invalid input port (%d:step%d) used by %s:%s (%A) reducer with %d Ins"
+                                    i simStep comp.FullName comp.ShortId  componentType n)
+#endif
+        let fd = comp.InputLinks.[i].Step.[simStep]
+        fd
+
+    /// get last cycle data from output i (for clocked components)
+    let inline getLastCycleOut n =
+        let fd =
+            match comp.OutputWidth.[n], numStep with
+            | None, _ -> failwithf "Can't reduce %A (%A) because outputwidth is not known" comp.FullName comp.FType
+            | Some w, 0 -> if w < 33 then {Dat=Word 0u; Width = w} else {Dat =BigWord (bigint 0); Width = w}
+            | Some w, _ -> comp.Outputs.[n].Step.[simStepOld]
+        fd
+
+    /// get last cycle data from output i for component
+    let inline insOld i = 
+#if ASSERTS
+        assertThat
+            (i < n)
+            (sprintf
+                "What? Invalid input port (%d:step%d) used by %s (%A) reducer with %d Ins"
+                i
+                simStep
+                comp.FullName
+                componentType
+                n)
+#endif
+
+        let fd =
+            comp.GetInput(simStepOld) (InputPortNumber i) 
+        fd
+
+    /// Write current step output data for output port 0
+    let inline put0 fd =
+        comp.PutOutput(simStep) (OutputPortNumber 0) fd
+
+    /// Write current step output data for output port 1
+    let inline put1 fd =
+        comp.PutOutput(simStep) (OutputPortNumber 1) fd
+
+    /// Write current step output data for output port 2
+    let inline put2 fd =
+        comp.PutOutput(simStep) (OutputPortNumber 2) fd
+    
+    /// Write current step output data for output port 3
+    let inline put3 fd =
+        comp.PutOutput(simStep) (OutputPortNumber 3) fd
+    
+    /// Write current step output data for output port 4
+    let inline put4 fd =
+        comp.PutOutput(simStep) (OutputPortNumber 4) fd
+
+    /// Write current State (used only for RAMs, DFFs and registers use previous cycle output as state)
+    let inline putState state =
+        match comp.State with
+        | None -> failwithf "Attempt to put state into component %s without state array" comp.FullName
+        | Some stateArr -> stateArr.Step.[simStep] <- state
+
+    let inline putW num w = comp.OutputWidth.[num] <- Some w
+
+    /// implement a binary combinational operation
+    let inline getBinaryGateReducer (op: uint32 ->uint32 -> uint32) : Unit =
+        let bit0 = (ins 0).GetQUint32
+        let bit1 = (ins 1).GetQUint32
+        put0 <| {Width=1; Dat = Word (op bit1 bit0)}
+
+    /// Error checking (not required in production code) check widths are consistent
+    let inline checkWidth width (bits: FData) = 
+#if ASSERTS
+        assertThat
+            (bits.Width = width)
+            (sprintf
+                "Input node reducer for (%A:%A - STEP %d) received wrong number of bits: expected %d but got %d"
+                comp.FullName
+                comp.FType
+                simStep
+                width
+                bits.Width)
+#else
+        ()
+#endif
+
+    // reduce the component in this match
+    match componentType with
+    | ROM _ | RAM _ | AsyncROM _ -> 
+        failwithf "What? Legacy RAM component types should never occur"
+    | Input width ->
+        if comp.Active then
+            let bits = ins 0
+            //printfn "Got input 0 = %A Links=<%A> len=%d" bits comp.InputLinks comp.InputLinks.Length
+            checkWidth width bits
+            //printfn "output array = %A" comp.Outputs
+            put0 bits
+    //printfn "Finished!"
+
+    | Constant1 (width, cVal,_) | Constant (width,cVal)->
+        put0
+        <| convertInt64ToFastData width cVal
+    | Output width ->
+        let bits = ins 0
+        //printfn "In output bits=%A, ins = %A" bits comp.InputLinks
+        checkWidth width bits
+        put0 bits
+    | Viewer width ->
+        let bits = ins 0
+        //printfn "In output bits=%A, ins = %A" bits comp.InputLinks
+        checkWidth width bits
+        put0 bits
+
+    | IOLabel ->
+        let bits = ins 0
+        //let bits = comp.InputLinks.[0].[simStep]
+        //printfn "Reducing IOLabel %A" comp.SimComponent.Label
+        put0 bits
+    | Not ->
+        let bit = extractBit (ins 0)
+        put0 <| packBit (bitNot bit)
+    | BusSelection (width, lsb) ->
+        let bits = ins 0
+#if ASSERTS
+        assertThat
+            (bits.Width >= width + lsb)
+            (sprintf "Bus Selection received too few bits: expected at least %d but got %d" (width + lsb) bits.Width)
+#endif
+        let outBits = getBits (lsb + width - 1) lsb bits
+        put0 outBits
+    | BusCompare (width, compareVal) ->
+        //printfn "Reducing compare %A" comp.SimComponent.Label
+        let bits = ins 0
+#if ASSERTS
+        assertThat
+            (bits.Width = width)
+            ($"Bus Compare {comp.FullName} received wrong number of bits: expecting  {width} but got {bits.Width}")
+#endif
+        let inputNum = convertFastDataToInt bits
+
+        let outNum : FData =
+            if inputNum = compareVal then 1u else 0u
+            |> packBit
+
+
+        put0 outNum
+    | And -> getBinaryGateReducer bitAnd
+    | Or -> getBinaryGateReducer bitOr
+    | Xor -> getBinaryGateReducer bitXor
+    | Nand -> getBinaryGateReducer bitNand
+    | Nor -> getBinaryGateReducer bitNor
+    | Xnor -> getBinaryGateReducer bitXnor
+    | Mux2 ->
+        let bits0, bits1, bitSelect = ins 0, ins 1, ins 2
+#if ASSERT
+        assertThat (bits0.Width = bits1.Width)
+        <| sprintf "Mux2 %s received two inputs with different widths: (%A) <> (%A)" comp.FullName bits0 bits1
+#endif
+        let out =
+            if (extractBit bitSelect) = 0u then
+                bits0
+            else
+                bits1
+
+        put0 out
+        putW 0 bits0.Width
+    | Demux2 ->
+        let bitsIn, bitSelect = ins 0, ins 1
+        let zeros = convertIntToFastData bitsIn.Width 0u
+
+        let out0, out1 =
+            if (extractBit bitSelect) = 0u then
+                bitsIn, zeros
+            else
+                zeros, bitsIn
+
+        let w = bitsIn.Width
+        put0 out0
+        put1 out1
+        putW 0 w
+        putW 1 w
+    | NbitsAdder numberOfBits ->
+        let cin, A, B = ins 0, ins 1, ins 2
+
+        let sum, cout =
+            let cin = convertFastDataToInt cin
+            let w = A.Width
+            match A.Dat, B.Dat with
+            | BigWord a, BigWord b ->
+                let sumInt = if cin = 0u then a + b else a + b + bigint 1
+                let sum = getBits (w-1) 0 {Dat = BigWord sumInt; Width = w}
+                let cout = if (sumInt >>> w) = bigint 0 then 0u else 1u
+                sum, packBit cout
+            | Word a, Word b ->
+                let sumInt = uint64 a + uint64 b + uint64 cin
+                let cout = uint32 (sumInt >>> 32)
+                let sum = convertIntToFastData w (uint32 sumInt)
+                sum, packBit cout
+            | a, b -> failwithf $"Inconsistent inputs to NBitsAdder A={a},{A}; B={b},{B}"
+
+        put0 sum
+        put1 cout
+    | NbitsXor numberOfBits ->
+        let A, B = ins 0, ins 1
+
+        let outVal =
+            [ A; B ]
+            |> List.map convertFastDataToInt
+            |> (function
+            | [ A; B ] -> A ^^^ B
+            | _ -> failwithf "What? impossible!")
+            |> convertIntToFastData (numberOfBits)
+
+        put0 outVal
+    | Decode4 ->
+        let select, data = ins 0, ins 1
+        let selN = convertFastDataToInt select |> int
+        let dataN = convertFastDataToInt data |> int
+
+        let outs =
+            [| 0 .. 3 |]
+            |> Array.map
+                (fun n ->
+                    let outBit = if n = selN then dataN else 0
+                    convertIntToFastData 1 (uint32 outBit))
+
+        put0 outs.[0]
+        put1 outs.[1]
+        put2 outs.[2]
+        put3 outs.[3]
+
+    | Custom c ->
+        // Custom components are removed
+        failwithf "what? Custom components are removed before the fast simulation: %A" c
+    | MergeWires ->
+        let bits0, bits1 = ins 0, ins 1
+        // Little endian, bits coming from the top wire are the least
+        // significant.
+        let wOut = bits0.Width + bits1.Width
+        let outBits =
+            if wOut <= 32 then
+                match bits0.Dat, bits1.Dat with
+                | Word b0, Word b1 ->
+                    (b1 <<< bits0.Width) ||| b0
+                    |> (fun n -> convertIntToFastData wOut n)
+                | _ -> failwithf $"inconsistent merge widths: {bits0},{bits1}"
+            else
+                let b0 = convertFastDataToBigint bits0
+                let b1 = convertFastDataToBigint bits1
+                (b1 <<< bits0.Width) ||| b0
+                |> convertBigintToFastData wOut                
+        put0 outBits
+        putW 0 outBits.Width
+    | SplitWire topWireWidth ->
+        let bits = ins 0
+#if ASSERTS
+        assertThat (bits.Width >= topWireWidth + 1)
+        <| sprintf "SplitWire received too little bits: expected at least %d but got %d" (topWireWidth + 1) bits.Width
+#endif
+        let bits0, bits1 =
+                let bits1 = getBits (bits.Width - 1) topWireWidth bits
+                let bits0 = getBits (topWireWidth-1) 0 bits
+                bits0, bits1
+
+            
+        // Little endian, bits leaving from the top wire are the least
+        // significant.
+        put0 bits0
+        put1 bits1
+        putW 1 bits1.Width
+    | DFF ->
+        let d = extractBit (insOld 0)
+        put0 (packBit d)
+    | DFFE ->
+        let d, en =
+            extractBit (insOld 0), extractBit (insOld 1)
+
+        if en = 1u then
+            put0 <| packBit d
+        else
+            put0 (getLastCycleOut 0)
+
+    | Register width ->
+        let bits = insOld 0
+#if ASSERTS
+        assertThat (bits.Width = width)
+        <| sprintf "Register received data with wrong width: expected %d but got %A" width bits.Width
+#endif
+        put0 bits
+
+    | RegisterE width ->
+        let bits, enable = insOld 0, insOld 1
+#if ASSERTS
+        assertThat (bits.Width = width)
+        <| sprintf "RegisterE received data with wrong width: expected %d but got %A" width bits.Width
+#endif
+        if (extractBit enable = 1u) then
+            put0 bits
+        else
+            put0 (getLastCycleOut 0)
+    | AsyncROM1 mem -> // Asynchronous ROM.
+        let addr = ins 0
+#if ASSERTS
+        assertThat (addr.Width = mem.AddressWidth)
+        <| sprintf "ROM received address with wrong width: expected %d but got %A" mem.AddressWidth addr
+#endif
+        let outData = readMemory mem addr
+        put0 outData
+    | ROM1 mem -> // Synchronous ROM.
+        let addr = insOld 0
+#if ASSERTS
+        assertThat (addr.Width = mem.AddressWidth)
+        <| sprintf "ROM received address with wrong width: expected %d but got %A" mem.AddressWidth addr
+#endif
+        let outData = readMemory mem addr
+        put0 outData
+    | RAM1 memory ->
+        let mem =
+            getRamStateMemory numStep (simStepOld) comp.State memory
+
+        let address = insOld 0
+#if ASSERTS
+        assertThat (address.Width = mem.AddressWidth)
+        <| sprintf "RAM received address with wrong width: expected %d but got %A" mem.AddressWidth address
+#endif
+        let dataIn = insOld 1
+#if DEBUG
+        assertThat (dataIn.Width = mem.WordWidth)
+        <| sprintf "RAM received data-in with wrong width: expected %d but got %A" mem.WordWidth dataIn
+#endif
+        let write = extractBit (insOld 2)
+        // If write flag is on, write the memory content.
+        let mem, dataOut =
+            match write with
+            | 0u ->
+                // Read memory address and return memory unchanged.
+                mem, readMemory mem address
+            | 1u ->
+                // Update memory and return old content.
+                // NB - this was previously new content - but that is inconsistent and less useful.
+                writeMemory mem address dataIn, readMemory mem address
+
+        putState (RamState mem)
+        put0 dataOut
+
+
+//------------------------------------------------------------------------------//
+//-----------------------------Fast Simulation----------------------------------//
+//------------------------------------------------------------------------------//
+
+let private makeStepArray (arr: 'T array) : StepArray<'T> = { Step = arr }
+
+let private emptyGather =
+    { Labels = Map.empty
+      Simulation = Map.empty
+      CustomInputCompLinks = Map.empty
+      CustomOutputCompLinks = Map.empty
+      CustomOutputLookup = Map.empty
+      AllComps = Map.empty }
+
+let emptyFastSimulation () =
+    { ClockTick = 0
+      MaxStepNum = -1 // this must be over-written
+      MaxArraySize = 600 // must be larger than max number of wavesim clocks
+      FGlobalInputComps = Array.empty
+      FConstantComps = Array.empty
+      FClockedComps = Array.empty
+      FOrderedComps = Array.empty
+      FIOActive = Map.empty
+      FIOLinks = []
+      FComps = Map.empty
+      FSComps = Map.empty
+      FCustomOutputCompLookup = Map.empty
+      G = emptyGather }
+
+let private getPathIds (cid, ap) =
+    let rec getPath ap =
+        match ap with
+        | [] -> []
+        | cid :: rest -> (cid, List.rev rest) :: getPath rest
+
+    getPath (List.rev ap) |> List.rev
+
+
+let private getFid (cid: ComponentId) (ap: ComponentId list) =
+    let ff (ComponentId Id) = Id
+    (cid, ap)
+
+
+let private getPortNumbers (sc: SimulationComponent) =
+    let ins =
+        match sc.Type with
+        | Constant1 _ -> 0
+        | Input _
+        | Output _
+        | Viewer _ 
+        | BusSelection _
+        | BusCompare _
+        | Not
+        | DFF
+        | Register _
+        | IOLabel
+        | SplitWire _ -> 1
+        | Mux2 _
+        | NbitsAdder _ -> 3
+        | ROM1 _
+        | AsyncROM1 _ -> 1
+        | _ -> 2
+
+    let outs =
+        match sc.Type with
+        | Decode4 -> 4
+        | NbitsAdder _
+        | SplitWire _
+        | Demux2 _ -> 2
+        | _ -> 1
+
+    ins, outs
+
+let private getOutputWidths (sc: SimulationComponent) (wa: int option array) =
+
+    let putW0 w = wa.[0] <- Some w
+    let putW1 w = wa.[1] <- Some w
+    let putW2 w = wa.[2] <- Some w
+    let putW3 w = wa.[3] <- Some w
+
+    match sc.Type with
+    | ROM _ | RAM _ | AsyncROM _ -> 
+        failwithf "What? Legacy RAM component types should never occur"
+    | Input w
+    | Output w
+    | Viewer w
+    | Register w
+    | RegisterE w
+    | SplitWire w
+    | BusSelection (w, _)
+    | Constant1 (w, _,_)
+    | Constant (w,_)
+    | NbitsXor w -> putW0 w
+    | NbitsAdder w ->
+        putW0 w
+        putW1 1
+    | Not
+    | And
+    | Or
+    | Xor
+    | Nand
+    | Nor
+    | Xnor
+    | BusCompare _ -> putW0 1
+    | AsyncROM1 mem
+    | ROM1 mem
+    | RAM1 mem -> putW0 mem.WordWidth
+    | Custom _ -> ()
+    | DFF
+    | DFFE -> putW0 1
+    | Decode4 ->
+        putW0 1
+        putW1 1
+        putW2 1
+        putW3 1
+    | Demux2
+    | Mux2
+    | IOLabel
+    | MergeWires -> ()
+
+    wa
+
+
+
+let private createFastComponent (numSteps: int) (sComp: SimulationComponent) (accessPath: ComponentId list) =
+    let inPortNum, outPortNum = getPortNumbers sComp
+    // dummy arrays wil be replaced by real ones when components are linked after being created
+    let ins =
+        [| 0 .. inPortNum - 1 |]
+        |> Array.map (fun n -> Array.create (numSteps + 1) emptyFastData)
+        |> Array.map makeStepArray
+
+    let outs =
+        [| 0 .. outPortNum - 1 |]
+        |> Array.map (fun n -> Array.create (numSteps + 1) emptyFastData)
+        |> Array.map makeStepArray
+
+    let inps =
+        let dat =
+            match accessPath, sComp.Type with
+            // top-level input needs special inputs because they can't be calculated
+            | [], Input width -> List.replicate width Zero
+            | _ -> []
+
+        [| 0 .. inPortNum - 1 |]
+        |> Array.map (fun i -> (Array.create (numSteps + 1) dat))
+
+    let state =
+        if couldBeSynchronousComponent sComp.Type then
+            Some(Array.create numSteps NoState)
+        else
+            None
+
+    let fId = getFid sComp.Id accessPath
+
+    { OutputWidth = getOutputWidths sComp (Array.create outPortNum None)
+      State = Option.map makeStepArray state
+      SimComponent = sComp
+      fId = fId
+      cId = sComp.Id
+      FType = sComp.Type
+      AccessPath = accessPath
+      Touched = false
+      InputLinks = ins
+      InputDrivers = Array.create inPortNum None
+      Outputs = outs
+      FullName = ""
+      VerilogOutputName = Array.create outPortNum ""
+      VerilogComponentName = ""
+      Active =
+          match sComp.Type with
+          | IOLabel _ -> false
+          | _ -> true }
+
+/// extends the simulation data arrays of the component to allow more steps
+let private extendFastComponent (numSteps: int) (fc: FastComponent) =
+    let oldNumSteps = fc.Outputs.[0].Step.Length
+
+
+    if numSteps + 1 <= oldNumSteps   then
+        () // done
+    else
+        let extendArray (arr: StepArray<'T>) (dat: 'T) =
+            let oldArr = arr.Step
+            let a =
+                Array.init
+                    (numSteps + 1)
+                    (fun i ->
+                        if i < Array.length oldArr then
+                            oldArr.[i]
+                        else
+                            dat)
+
+            arr.Step <- a
+
+        let inPortNum, outPortNum = getPortNumbers fc.SimComponent
+
+        // Input inputs at top level are a special case not mapped to outputs.
+        // They must be separately extended.
+        match fc.FType, fc.AccessPath with
+        | Input _, [] -> extendArray fc.InputLinks.[0] fc.InputLinks.[0].Step.[oldNumSteps - 1]
+        | _ -> ()
+
+        [| 0 .. outPortNum - 1 |]
+        |> Array.iter (fun n -> extendArray fc.Outputs.[n] emptyFastData)
+
+        Option.iter
+            (fun (stateArr: StepArray<SimulationComponentState>) ->
+                extendArray stateArr stateArr.Step.[oldNumSteps - 1])
+            fc.State
+
+
+/// extends the simulation data arrays of all components to allow more steps
+/// also truncates fast simulation to prevent memory overuse.
+let private extendFastSimulation (numSteps: int) (fs: FastSimulation) =
+    if numSteps + 1 < fs.MaxStepNum then
+        ()
+    else
+        [| fs.FOrderedComps
+           fs.FConstantComps
+           fs.FClockedComps
+           fs.FGlobalInputComps |]
+        |> Array.iter (Array.iter (extendFastComponent numSteps))
+
+        fs.MaxStepNum <- numSteps
+
+
+/// Create an initial gatherdata object with inputs, non-ordered components, simulationgraph, etc
+/// This must explore graph recursively extracting all the initial information.
+/// Custom components are scanned and links added, one for each input and output
+let rec private gatherPhase (ap: ComponentId list) (numSteps: int) (graph: SimulationGraph) (gather: GatherData) : GatherData =
+    (gather, graph)
+    ||> Map.fold
+            (fun gather cid comp ->
+                // add this component
+                let gather =
+                    { gather with
+                          AllComps = Map.add (cid, ap) (comp, ap) gather.AllComps
+                          Labels = Map.add cid ((fun (ComponentLabel s) -> s) comp.Label) gather.Labels
+                    }
+                match comp.Type, comp.CustomSimulationGraph, ap with
+                | Custom ct, Some csg, _ ->
+                    let ap' = ap @ [ cid ]
+                    let allComps = Map.toList csg |> List.map snd
+                    /// Function making links to custom component input or output components
+                    /// For those component types selected by compSelectFun (inputs or ouputs):
+                    /// Link label and width (which will also be the custom comp port label and width)
+                    /// to the Id of the relevant Input or output component.
+                    let getCustomNameIdsOf compSelectFun =
+                        allComps
+                        |> List.filter (fun comp -> compSelectFun comp.Type)
+                        |> List.map
+                            (fun comp ->
+                                (comp.Label,
+                                 match comp.Type with
+                                 | Input n -> n
+                                 | Output n -> n
+                                 | _ -> -1),
+                                comp.Id)
+                        |> Map.ofList
+
+                    let outputs = getCustomNameIdsOf isOutput
+                    /// maps Output component Id to corresponding Custom component Id & output port
+                    let outLinks =
+                        ct.OutputLabels
+                        |> List.mapi
+                            (fun i (lab, labOutWidth) ->
+                                (outputs.[ComponentLabel lab, labOutWidth], ap'), ((cid, ap), OutputPortNumber i))
+                        |> Map.ofList
+
+                    let inputs = getCustomNameIdsOf isInput
+                    /// maps Custom Component Id and input port number to corresponding Input Component Id
+                    let inLinks =
+                        ct.InputLabels
+                        |> List.mapi
+                            (fun i (lab, labOutWidth) ->
+                                (((cid, ap), InputPortNumber i), (inputs.[ComponentLabel lab, labOutWidth], ap')))
+                        |> Map.ofList
+
+
+                    let g = gatherPhase ap' numSteps csg gather
+
+                    { g with
+                          Simulation = graph
+                          CustomInputCompLinks = mapUnion inLinks g.CustomInputCompLinks
+                          CustomOutputCompLinks = mapUnion outLinks g.CustomOutputCompLinks
+                          AllComps =
+                              mapUnion
+                                  ((Map.toList
+                                    >> List.map (fun (k, v) -> (k, ap), (v, ap))
+                                    >> Map.ofList)
+                                      graph)
+                                  g.AllComps }
+                | _ -> gather)
+    |> (fun g ->
+        { g with
+              CustomOutputLookup = mapInverse g.CustomOutputCompLinks })
+
+let private printGather (g: GatherData) =
+    printfn "%d components" g.AllComps.Count
+
+    Map.iter
+        (fun (cid, ap) (comp: SimulationComponent, ap') -> printfn "%s: %A" (g.getFullName (cid, ap)) comp.Outputs)
+        g.AllComps
+
+
+let rec private createInitFastCompPhase (numSteps: int) (g: GatherData) (f: FastSimulation) =
+    let makeFastComp cid =
+        let comp, ap = g.AllComps.[cid]
+        let fc = createFastComponent numSteps comp ap
+        let fc = { fc with FullName = g.getFullName cid }
+
+        let outs : StepArray<FData> array =
+            (if isOutput comp.Type then
+                 let outs =
+                     [| Array.create (numSteps + 1) emptyFastData |> makeStepArray |]
+
+                 outs
+             else
+                 fc.Outputs)
+
+        //printfn "***Making %A with %d outs" comp.Type outs.Length
+        { fc with Outputs = outs }
+
+    let comps : Map<FComponentId, FastComponent> =
+        (Map.empty, g.AllComps)
+        ||> Map.fold
+                (fun m cid (comp, ap) ->
+                    if isCustom comp.Type then
+                        m
+                    else
+                        Map.add (comp.Id, ap) (makeFastComp (comp.Id, ap)) m)
+
+    let customOutLookup =
+        g.CustomOutputCompLinks
+        |> Map.toList
+        |> List.map (fun (a, b) -> b, a)
+        |> Map.ofList
+
+    { f with
+          FComps = comps
+          MaxStepNum = numSteps
+          FSComps = g.AllComps
+          FCustomOutputCompLookup = customOutLookup }
+
+/// has side effect of making IOLabels of same name (in the same graph) all use same output array
+/// this means that an input to any one will produce an output on all, for no effort.
+/// IOLabels without driven inputs that are thus not used are later on flagged inactive
+/// they must not be reduced, and will not be included in the ordered component list
+let private reLinkIOLabels (fs: FastSimulation) =
+    // Go through all the components driven by IOLabels and link them from the active label
+    // at this point exactly one out of every labelled set will be active, and contained in FIOActive
+    fs.FIOLinks
+    |> List.iter (fun ((fcDriven, InputPortNumber ipn), ioDriver) -> 
+        let labKey = ioDriver.SimComponent.Label, ioDriver.AccessPath
+        let fcActiveDriver = fs.FIOActive.[labKey]
+        fcDriven.InputLinks.[ipn] <- fcActiveDriver.Outputs.[0]
+        fcDriven.InputDrivers.[ipn] <- Some (fcActiveDriver.fId, OutputPortNumber 0)
+        ioDriver.Outputs.[0] <- fcActiveDriver.Outputs.[0])
+
+/// Use the Outputs links from the original SimulationComponents in gather to link together the data arrays
+/// of the FastComponents.
+/// InputLinks.[i] array is set equal to the correct driving Outputs array so that Input i reads the data reduced by the
+/// correct output of the component that drives it.
+/// The main work is dealing with custom components which represent whole design sheets with recursively defined component graphs
+/// The custom component itself is not linked, and does not exist as a FastComponent. Instead its CustomSimulationGraph Input and Output components
+/// are linked to the components that connect the corresponding inputs and outputs of the custom component.
+let private linkFastComponents (g: GatherData) (f: FastSimulation) =
+    let outer = List.rev >> List.tail >> List.rev
+    let sComps = g.AllComps
+    let fComps = f.FComps
+    let getSComp (cid, ap) = fst sComps.[cid, ap]
+    let apOf fid = fComps.[fid].AccessPath
+    /// This function recursively propagates a component output across Custom component boundaries to find the
+    ///
+    let rec getLinks ((cid, ap): FComponentId) (opn: OutputPortNumber) (ipnOpt: InputPortNumber option) =
+        let sComp = getSComp (cid, ap)
+        //printfn "Getting links: %A %A %A" sComp.Type opn ipnOpt
+        match isOutput sComp.Type, isCustom sComp.Type, ipnOpt with
+        | true, _, None when apOf (cid, ap) = [] -> [||] // no links in this case from global output
+        | true, _, None ->
+            //printfn "checking 1:%A %A" (g.getFullName(cid,ap)) (Map.map (fun k v -> g.getFullName k) g.CustomOutputCompLinks)
+            let cid, opn = g.CustomOutputCompLinks.[cid, ap]
+#if ASSERTS
+            assertThat (isCustom (fst sComps.[cid]).Type) "What? this should be a custom component output"
+#endif
+            getLinks cid opn None // go from inner output to CC output and recurse
+        | false, true, Some ipn ->
+            //printfn "checking 2:%A:IPN<%A>" (g.getFullName(cid,ap)) ipn
+            //printfn "CustomInCompLinks=\n%A" (Map.map (fun (vfid,vipn) fid ->
+            //sprintf "%A:%A -> %A\n" (g.getFullName vfid) vipn (g.getFullName fid) ) g.CustomInputCompLinks |> mapValues)
+            //printfn "Done"
+            [| g.CustomInputCompLinks.[(cid, ap), ipn], opn, InputPortNumber 0 |] // go from CC input to inner input: must be valid
+        | _, false, Some ipn -> [| (cid, ap), opn, ipn |] // must be a valid link
+        | false, _, None ->
+            sComp.Outputs
+            |> Map.toArray
+            |> Array.filter (fun (opn', _) -> opn' = opn)
+            |> Array.collect
+                (fun (opn, lst) ->
+                    lst
+                    |> List.toArray
+                    |> Array.collect (fun (cid, ipn) -> getLinks (cid, ap) opn (Some ipn)))
+
+        | x -> failwithf "Unexpected link match: %A" x
+
+    let mutable linkCheck : Map<(FComponentId * InputPortNumber), (FComponentId * OutputPortNumber)> = Map.empty
+
+    f.FComps
+    |> Map.iter
+        (fun fDriverId fDriver ->
+            let outs = fDriver.Outputs
+            fDriver.Outputs
+            |> Array.iteri
+                (fun iOut _ ->
+                    getLinks fDriverId (OutputPortNumber iOut) None
+                    |> Array.map (fun (fid, _, ip) -> fid, iOut, ip)
+                    |> Array.iter
+                        (fun (fDrivenId, opn, (InputPortNumber ipn)) ->
+                            let linked =
+                                Map.tryFind (fDrivenId, InputPortNumber ipn) linkCheck
+
+                            match linked with
+                            | None -> ()
+                            | Some (fid, opn) ->
+                                failwithf "Multiple linkage: (previous driver was %A,%A)" (g.getFullName fid) opn
+
+                            linkCheck <- Map.add (fDrivenId, InputPortNumber ipn) (fDriverId, OutputPortNumber opn) linkCheck
+                            let fDriven = f.FComps.[fDrivenId]
+                            let (_, ap) = fDrivenId
+
+                            // we have a link from fDriver to fDriven
+
+                            if isIOLabel fDriven.FType then
+                                // fDriven is a driven label of a set of IOlabels
+                                let labelKey = fDriven.SimComponent.Label, ap
+                                if not (Map.containsKey labelKey f.FIOActive) then 
+                                    // Make this then unique driven label in the fast simulation
+                                    f.FIOActive <-  Map.add labelKey fDriven f.FIOActive
+                                    fDriven.Active <- true
+
+                            if isIOLabel fDriver.FType then
+                                // we do not yet know which label will be active, so record all links from
+                                // labels for later resolution
+                                f.FIOLinks <- ((fDriven, InputPortNumber ipn), fDriver) :: f.FIOLinks
+                            else
+                                // if driver is not IO label make the link now
+                                fDriven.InputLinks.[ipn] <- fDriver.Outputs.[opn]
+                                fDriven.InputDrivers.[ipn] <- Some (fDriver.fId, OutputPortNumber opn)
+                                )))
+    reLinkIOLabels f
+    f
+
+
+/// Invalid data is used as default to determine which inputs have been given data when ordering components
+let private isValidData (fd: FastData) = fd <> emptyFastData
+
+/// True if the component is combinational
+let private isComb (comp: FastComponent) =
+    match comp.FType with
+    | Input _ when comp.AccessPath = [] -> false
+    | ct when couldBeSynchronousComponent ct -> false
+    | _ -> true
+
+/// True if all conditions are fulfiled for the component to be in the next batch to be reduced.
+/// Used when ordering components.
+let canBeReduced (fs: FastSimulation) (step: int) (fc: FastComponent) =
+    isComb fc
+    && not fc.Touched
+    && fc.Active
+    && Array.forall 
+        (function 
+            | (Some (fid: FComponentId,_)) -> fs.FComps.[fid].Touched 
+            | None -> 
+                let drivers = $"Input drivers: {fc.InputDrivers}"
+                failwithf "Missing input link on %A\n\n. %s" fc.FullName drivers ) fc.InputDrivers
+
+
+/// print function for debugging
+let printComp (fs:FastSimulation) (step: int) (fc: FastComponent) =
+    let attr =
+        [ if isComb fc then "Co" else "  "
+          if fc.Touched then "T" else "U"
+          if fc.Active then "Act" else "Inact"
+          "    "
+          (fc.InputLinks
+           |> Array.map (fun (arr: StepArray<FData>) -> arr.Step.Length > 0 && isValidData arr.Step.[step])
+           |> Array.map
+               (function
+               | true -> "*"
+               | false -> "X")
+           |> String.concat "") ]
+        |> String.concat ""
+
+    let ins = (
+        fc.InputDrivers 
+        |> Array.map ( Option.map (fun (fid,_) -> 
+            let fc = fs.FComps.[fid]
+            fc.FullName, fc.ShortId)))
+
+
+    sprintf "%25s %s %15s %A %A" fc.ShortId fc.FullName attr (canBeReduced fs step fc) ins
+
+/// print function for debugging
+let private printComps (step: int) (fs: FastSimulation) =
+
+    fs.FComps
+    |> mapValues
+    |> Array.map (fun fComp -> printComp fs step fComp)
+    |> String.concat "\n"
+    |> printfn "COMPONENTS\n----------------\n%s\n---------------"
+
+
+/// Create arrays of components in corrected format for efficient reduction
+/// Combinational components are ordered: clokced, constant, global input components are
+/// separated.
+let private orderCombinationalComponents (numSteps: int) (fs: FastSimulation) : FastSimulation =
+
+    let init fc = 
+        fastReduce 0 0 fc
+        fc.Touched <- true
+
+    let initInput (fc: FastComponent) =
+        //printfn "Init input..."
+        fc.InputLinks.[0].Step
+        |> Array.iteri
+            (fun i _ -> fc.InputLinks.[0].Step.[i] <- (convertIntToFastData (Option.defaultValue 1 fc.OutputWidth.[0]) 0u))
+        //printfn "Initialised input: %A" fc.InputLinks
+        fastReduce fs.MaxArraySize 0 fc
+        fc.Touched <- true
+
+    let initClockedOuts (fc: FastComponent) =
+        fc.Outputs
+        |> Array.iteri
+            (fun i vec ->
+                fc.Touched <- true
+
+                match fc.FType, fc.OutputWidth.[i] with
+                | RAM1 mem, Some w ->
+                    match fc.State with
+                    | Some arr -> arr.Step.[0] <- RamState mem
+                    | _ -> failwithf "Component %s does not have correct state vector" fc.FullName
+
+                    let initD =
+                        match Map.tryFind 0L mem.Data with
+                        | Some n -> convertInt64ToFastData w n
+                        | _ -> convertIntToFastData w 0u
+                    // change simulation semantics to output 0 in cycle 0
+                    vec.Step.[0] <- convertIntToFastData w 0u
+                | RAM1 _, _ ->
+                    failwithf "What? Bad initial values for RAM %s output %d state <%A>" fc.FullName i fc.FType
+                | _, Some w -> vec.Step.[0] <- convertIntToFastData w 0u
+                | _ -> failwithf "What? Can't find width for %s output %d" fc.FullName i)
+    /// print function for debugging
+    let pp (fL: FastComponent array) =
+        Array.map (fun fc -> sprintf "%A (%A)" fc.FullName fc.FType) fL
+        |> String.concat ","
+    //printComps 0 fs
+    //printfn "Ordering %d clocked outputs: " fs.FClockedComps.Length
+    fs.FClockedComps |> Array.iter initClockedOuts
+    //printfn "Ordering %d constants" fs.FConstantComps.Length
+    fs.FConstantComps |> Array.iter init
+    //printfn "Ordering %d global inputs" fs.FGlobalInputComps.Length
+    fs.FGlobalInputComps |> Array.iter initInput
+    //printComps 0 fs
+    //printfn "Setup done..."
+    //printfn "Constants: %A\nClocked: %A\nInputs:%A\n" (pp fs.FConstantComps) (pp fs.FClockedComps) (pp fs.FGlobalInputComps)
+    let mutable orderedComps : FastComponent list = fs.FConstantComps |> Array.toList
+    let fComps = mapValues fs.FComps
+    //printfn "%A" (fComps |> Array.map (fun comp -> comp.SimComponent.Label))
+    let mutable nextBatch = Array.filter (canBeReduced fs 0) fComps
+    //printfn "Loop init done"
+    printfn
+        "%d constant, %d input, %d clocked, %d read to reduce, from %d"
+        fs.FConstantComps.Length
+        fs.FGlobalInputComps.Length
+        fs.FClockedComps.Length
+        nextBatch.Length
+        fs.FComps.Count
+
+    while nextBatch.Length <> 0 do
+        //printf "Adding %d combinational components %A" nextBatch.Length (pp nextBatch)
+        nextBatch
+        |> Array.iter
+            (fun fc ->
+                if (not fc.Touched) then
+                    fastReduce fs.MaxArraySize 0 fc
+                    orderedComps <- fc :: orderedComps
+                    fc.Touched <- true)
+        //printfn "Total is now %d" orderedComps.Length
+        //printComps 0 fs
+        // work out new components that can still be added
+        nextBatch <- Array.filter (canBeReduced fs 0) (mapValues fs.FComps)
+
+    let orderedSet =
+        orderedComps
+        |> List.toArray
+        |> Array.map (fun co -> co.fId)
+        |> Set
+    /// this is the input set of all (fast) components.
+    /// it corresponds to thise in SimulationGraph except
+    /// there are no custom components
+    let allSet =
+        mapValues fs.FComps
+        |> Array.map (fun co -> co.fId)
+        |> Set
+
+    /// These components will never be ordered
+    let fixedSet =
+        [ fs.FClockedComps
+          fs.FGlobalInputComps 
+          fs.FConstantComps]
+        |> Array.concat
+        |> Array.map (fun fc -> fc.fId)
+        |> Set
+
+    let notOrdered =
+        Set.difference allSet (Set.union orderedSet fixedSet)
+    //printfn "Ordering finished\n"
+
+    /// should be empty
+    let badComps =
+        notOrdered
+        |> Set.toList
+        |> List.map (fun fId -> fs.FComps.[fId])
+        |> List.filter
+            (function
+            | { Active = a } -> a)
+
+    badComps
+    |> List.iter
+        (fun fc ->
+            printfn
+                "\n-----------------\n%A: inputs=%A, touched=%A, canbereduced=%A"
+                fc.FullName
+                fc.InputLinks
+                fc.Touched
+                (canBeReduced fs 0 fc)
+
+            printfn
+                "%A: inputvalid=%A\n--------------\n"
+                fc.FullName
+                (Array.map
+                    (fun (arr: StepArray<FData>) -> arr.Step.Length > 5 && isValidData arr.Step.[0])
+                    fc.InputLinks))
+#if ASSERTS
+    assertThat
+        (badComps.Length = 0)
+        (sprintf "Components not linked: %A\n" (badComps |> List.map (fun fc -> fc.FullName)))
+#endif
+
+    { fs with
+          FOrderedComps = orderedComps |> Array.ofList |> Array.rev }
+
+/// Check all the active FastComponents to ensure everything is valid
+/// Use data from initialisation to write any not-yet-written component output widths
+let checkAndValidate (fs:FastSimulation) =
+    let activeComps = 
+        fs.FComps 
+        |> mapValues
+        |> Array.filter (fun fc -> fc.Active)
+    let inSimulationComps =
+        [|
+            fs.FClockedComps
+            fs.FGlobalInputComps
+            fs.FOrderedComps
+        |] |> Array.concat
+    if (activeComps.Length <> inSimulationComps.Length) then
+            printf "Validation problem: %d active components, %d components in simulation"
+                   activeComps.Length
+                   inSimulationComps.Length
+            inSimulationComps
+            |> Array.iter (fun fc -> printfn "Simulation: %s\n" (printComp fs 0 fc))
+            fs.FComps
+            |> Map.iter (fun fid fc -> printfn "FComps: %s\n" (printComp fs 0 fc))
+
+            failwithf "What? this should never happen..."
+
+    // check and add (if necessary) output widths
+    activeComps
+    |> Array.iter ( fun fc ->
+        fc.OutputWidth
+        |> Array.iteri ( fun i opn ->
+            let data = fc.Outputs.[i].Step.[0]
+            match data.Width, fc.OutputWidth.[i] with
+            | n, Some m when n <> m ->
+                failwithf "Inconsistent simulation data %A data found on signal output width %d from %s:%d" data m fc.FullName i
+            | 0, _ ->
+                failwithf "Unexpected output data %A found on initialised component %s:%d" data fc.FullName i
+            | n, None ->
+                fc.OutputWidth.[i] <- Some n
+            | _ -> () // Ok in this case
+        ))
+    fs
+    
+
+
+
+/// Create a fast simulation data structure, with all necessary arrays, and components
+/// ordered for evaluation.
+/// This function also creates the reducer functions for each component
+/// similar to the reducer builder in Builder, but with inputs and outputs using the FastSimulation
+/// mutable arrays
+let buildFastSimulation (numberOfSteps: int) (graph: SimulationGraph) : FastSimulation =
+    let gather =
+        gatherPhase [] numberOfSteps graph (emptyGather)
+    //printGather gather
+    let fs =
+        createInitFastCompPhase numberOfSteps gather (emptyFastSimulation ())
+    //printfn "Fast components:"
+    //(mapKeys fs.FComps) |> Array.iter (fun x -> printfn "%s" (gather.getFullName x))
+    let fs = linkFastComponents gather fs
+    //printfn "Linking finished"
+    let getArrayOf pred fComps =
+        fComps
+        |> Map.filter (fun cid comp -> pred comp)
+        |> Map.toArray
+        |> Array.map snd
+
+    { fs with
+          FGlobalInputComps =
+              fs.FComps
+              |> getArrayOf (fun fc -> isInput fc.FType && fc.AccessPath = [])
+          FConstantComps =
+              fs.FComps
+              |> getArrayOf
+                  (fun fc ->
+                      match fc.FType with
+                      | Constant1 _ -> true
+                      | _ -> false)
+          FClockedComps =
+              fs.FComps
+              |> getArrayOf (fun fc -> couldBeSynchronousComponent fc.FType)
+          FOrderedComps = Array.empty
+          FSComps = gather.AllComps
+          G = gather }
+    |> orderCombinationalComponents numberOfSteps
+    |> checkAndValidate
+
+
+/// sets up default no-change input values for the next step
+let private propagateInputsFromLastStep (step: int) (fastSim: FastSimulation) =
+    if step > 0 then
+        fastSim.FGlobalInputComps
+        |> Array.iter
+            (fun fc ->
+                let vec = fc.Outputs.[0]
+                vec.Step.[step] <- vec.Step.[step - 1])
+
+/// advance the simulation one step
+let private stepSimulation (fs: FastSimulation) =
+    let index = (fs.ClockTick + 1) % fs.MaxArraySize
+    propagateInputsFromLastStep index fs
+    Array.iter
+        (fastReduce fs.MaxArraySize index)
+        (Array.concat [ fs.FClockedComps
+                        fs.FOrderedComps ])
+
+    fs.ClockTick <- fs.ClockTick + 1
+
+/// sets the mutable simulation data for a given input at a given time step
+let private setSimulationInput (cid: ComponentId) (fd: FData) (step: int) (fs: FastSimulation) =
+    match Map.tryFind (cid, []) fs.FComps with
+    | Some fc -> fc.Outputs.[0].Step.[step % fs.MaxArraySize] <- fd
+    | None -> failwithf "Can't find %A in FastSim" cid
+
+
+
+/// Re-evaluates the combinational logic for the given timestep - used if a combinational
+/// input has changed
+let private runCombinationalLogic (step: int) (fastSim: FastSimulation) =
+    fastSim.FOrderedComps
+    |> Array.iter (fastReduce fastSim.MaxArraySize (step % fastSim.MaxArraySize))
+
+/// Change an input and make simulation correct. N.B. step must be the latest
+/// time-step since future steps are not rerun (TODO: perhaps they should be!)
+let changeInput (cid: ComponentId) (wd: WireData) (step: int) (fastSim: FastSimulation) =
+    let fd = (wd |> convertWireDataToInt |> convertInt64ToFastData wd.Length)
+    setSimulationInput cid fd step fastSim
+    printfn $"Changing {fastSim.FComps.[cid,[]].FullName} to {fd}"
+    runCombinationalLogic step fastSim
+
+let extractStatefulComponents (step: int) (fastSim: FastSimulation) =
+    fastSim.FClockedComps
+    |> Array.collect
+        (fun fc ->
+            match fc.AccessPath with
+            | [] ->
+                match fc.FType with
+                | DFF _
+                | DFFE _
+                | Register _
+                | RegisterE _ -> [| fc, RegisterState fc.Outputs.[0].Step.[step % fastSim.MaxArraySize] |]
+                | ROM1 state -> [| fc, RamState state |]
+                | RAM1 _ ->
+                    match fc.State
+                          |> Option.map (fun state -> state.Step.[step % fastSim.MaxArraySize]) with
+                    | None -> failwithf "Missing RAM state for step %d of %s" step fc.FullName
+                    | Some memState -> [| fc, memState |]
+                | _ -> failwithf "Unsupported state extraction from clocked component type %s %A" fc.FullName fc.FType
+            | _ -> [||])
+
+
+/// Run an existing fast simulation up to the given number of steps. This function will mutate the write-once data arrays
+/// of simulation data and only simulate the new steps needed, so it may return immediately doing no work.
+/// If the simulation data arrays are not large enough they are extended up to a limit. After that, they act as a circular buffer.
+let runFastSimulation (numberOfSteps: int) (fs: FastSimulation) : Unit =
+
+        let simStartTime = getTimeMs()
+        let stepsToDo = float (numberOfSteps - fs.ClockTick)
+        let numComponents = float fs.FComps.Count
+   
+        if numberOfSteps > fs.MaxStepNum then
+            if fs.MaxStepNum < fs.MaxArraySize then
+                let newMaxNum =
+                    min
+                        fs.MaxArraySize
+                        (numberOfSteps + max 50 (int (float numberOfSteps * 1.5)))
+
+                printfn $"In Tick {fs.ClockTick} Creating simulation array length of {newMaxNum} steps" 
+                extendFastSimulation newMaxNum fs
+
+        let start = fs.ClockTick + 1
+
+        [ start .. numberOfSteps ]
+        |> List.iter
+            (fun n ->
+                if n % (100 * (int (1. + 3000. / numComponents))) = 0 then printfn "Step %d" n
+                stepSimulation fs)
+        let sTime = getTimeMs() - simStartTime
+        if stepsToDo > 99. then
+            printfn $"Simulation speed: {numComponents*stepsToDo/sTime} Component-Steps/ms ({int stepsToDo} steps, {int numComponents} components)"
+
+/// Run a fast simulation for a given number of steps building it from the graph
+let runSimulationZeroInputs (steps: int) (graph: SimulationGraph) : FastSimulation =
+    let fs = buildFastSimulation steps graph
+    runFastSimulation steps fs
+    fs
+
+/// Look up a simulation (not a FastSimulation) component or return None.
+let rec findSimulationComponentOpt ((cid, ap): ComponentId * ComponentId list) (graph: SimulationGraph) =
+    match ap with
+    | [] -> Map.tryFind cid graph
+    | customCompId :: ap' ->
+        Map.tryFind customCompId graph
+        |> Option.bind
+            (fun graph ->
+                graph.CustomSimulationGraph
+                |> Option.bind (fun graph -> findSimulationComponentOpt (cid, ap') graph))
+
+/// Look up  a simulation component (not a FastComponent)
+let findSimulationComponent ((cid, ap): ComponentId * ComponentId list) (sd: SimulationData) =
+    let fs = sd.FastSim
+    let graph = sd.Graph
+
+    match findSimulationComponentOpt (cid, ap) graph with
+    | None -> failwithf "What? Can't find component %A in SimulationData" fs.FComps.[cid, ap].FullName
+    | Some sComp -> sComp
+
+
+
+/// return output port data from simulation
+let rec extractFastSimulationOutput
+    (fs: FastSimulation)
+    (step: int)
+    ((cid, ap): ComponentId * ComponentId list)
+    (opn: OutputPortNumber) : WireData
+    =
+    let (OutputPortNumber n) = opn
+
+    match Map.tryFind (cid, ap) fs.FComps with
+    | Some fc ->
+        match Array.tryItem (step % fs.MaxArraySize) fc.Outputs.[n].Step with
+        | None -> failwithf "What? extracting output %d in step %d from %s failed" n step fc.FullName
+        | Some fd -> fd
+        |> (fun fd -> fd |> convertFastDataToInt64 |> int64 |>  convertIntToWireData fd.Width)
+    | None ->
+        /// if it is a custom component output extract from the corresponding Output FastComponent
+        match Map.tryFind ((cid, ap), opn) fs.G.CustomOutputLookup with
+        | Some (cid, ap) -> extractFastSimulationOutput fs step (cid, ap) (OutputPortNumber 0)
+        | None -> failwithf "What? extracting component data failed - can't find component from id"
+
+/// return state data from simulation
+let rec extractFastSimulationState
+    (fs: FastSimulation)
+    (step: int)
+    ((cid, ap): ComponentId * ComponentId list) =
+
+    match Map.tryFind (cid, ap) fs.FComps with
+    | Some fc ->
+        match fc.State with
+        | None -> failwithf "What? extracting State in step %d from %s failed" step fc.FullName
+        | Some stepArr ->
+            match Array.tryItem (step% fs.MaxArraySize) stepArr.Step with
+            | Some state -> state
+            | None ->
+                failwithf $"What? Can't extract state in step {step} from {fc.FullName}"
+    | None -> 
+        failwithf $"What? Can't find fast component {(cid,ap)}"
+
+
+
+/// Extract top-level inputs or outputs with names and wire widths. Used by legacy code.
+let extractFastSimulationIOs
+    (simIOs: SimulationIO list)
+    (simulationData: SimulationData)
+    : (SimulationIO * WireData) list =
+    let fs = simulationData.FastSim
+    let inputs = simulationData.Inputs
+
+    simIOs
+    |> List.map
+        (fun ((cid, label, width) as io) ->
+            let wd = extractFastSimulationOutput fs simulationData.ClockTickNumber (cid, []) (OutputPortNumber 0)
+            printfn $"Extrcating: {io} --- {wd}"
+            io, wd)
+
+let getFLabel (fs:FastSimulation) (fId:FComponentId) =
+    let fc = fs.FComps.[fId]
+    let (ComponentLabel name) = fc.SimComponent.Label
+    name, fc.FullName
+
+let extractFastSimulationWidth (fs:FastSimulation)   (fid: FComponentId) (opn: OutputPortNumber) =
+    let (OutputPortNumber n) = opn
+    fs.FComps.[fid].OutputWidth.[n]
+    
+
+
+
+
+/// Extract all Viewer components with names and wire widths. Used by legacy code.
+let extractViewers
+    (simulationData: SimulationData)
+    : ((string*string) * int * WireData) list =
+    let fs = simulationData.FastSim
+
+    let comps = 
+        simulationData.FastSim.FComps
+        |> Map.map (fun fid fc -> fc.FType)
+        |> mapValues
+
+    let viewers = 
+        simulationData.FastSim.FComps
+        |> Map.filter (fun fid fc -> match fc.FType with |Viewer _ -> true | _ -> false)
+    viewers
+    |> Map.toList
+    |> List.map
+        (fun (fid,fc) ->
+            let width = Option.get fc.OutputWidth.[0]
+            getFLabel fs fid, width, extractFastSimulationOutput fs simulationData.ClockTickNumber fid (OutputPortNumber 0))